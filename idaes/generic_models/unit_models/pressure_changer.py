##############################################################################
# Institute for the Design of Advanced Energy Systems Process Systems
# Engineering Framework (IDAES PSE Framework) Copyright (c) 2018-2020, by the
# software owners: The Regents of the University of California, through
# Lawrence Berkeley National Laboratory,  National Technology & Engineering
# Solutions of Sandia, LLC, Carnegie Mellon University, West Virginia
# University Research Corporation, et al. All rights reserved.
#
# Please see the files COPYRIGHT.txt and LICENSE.txt for full copyright and
# license information, respectively. Both files are also available online
# at the URL "https://github.com/IDAES/idaes-pse".
##############################################################################

"""
Standard IDAES pressure changer model.
"""

# Import Python libraries
from enum import Enum

# Import Pyomo libraries
from pyomo.environ import SolverFactory, value, Var, Block, Expression,\
    Constraint, Reference
from pyomo.common.config import ConfigBlock, ConfigValue, In

# Import IDAES cores
from idaes.core import (
    ControlVolume0DBlock,
    declare_process_block_class,
    EnergyBalanceType,
    MomentumBalanceType,
    MaterialBalanceType,
    ProcessBlockData,
    UnitModelBlockData,
    useDefault,
)
from idaes.core.util.exceptions import PropertyNotSupportedError
from idaes.core.util.config import is_physical_parameter_block
import idaes.logger as idaeslog
import idaes.core.util.unit_costing as costing
from idaes.core.util import get_solver, scaling as iscale


__author__ = "Emmanuel Ogbe, Andrew Lee"
_log = idaeslog.getLogger(__name__)


class ThermodynamicAssumption(Enum):
    isothermal = 1
    isentropic = 2
    pump = 3
    adiabatic = 4


@declare_process_block_class("IsentropicPerformanceCurve")
class IsentropicPerformanceCurveData(ProcessBlockData):
    """Block that holds performance curves. Typically these are in the form of
    constraints that relate head, efficiency, or pressure ratio to volumetric
    or mass flow.  Additional varaibles can be included if needed, such as
    speed. For convenience an option is provided to add head expressions to the
    block. performance curves, and any additional variables, constraints, or
    expressions can be added to this block either via callback provided to the
    configuration, or after the model is constructued."""

    CONFIG = ProcessBlockData.CONFIG(
        doc="Configuration dictionary for the performance curve block.")
    CONFIG.declare("build_callback", ConfigValue(
        default=None,
        doc="Optional callback to add performance curve constraints"))
    CONFIG.declare("build_head_expressions", ConfigValue(
        default=True,
        domain=bool,
        doc="If true add expressions for 'head' and 'head_isentropic'."
            " These expressions can be used in performance curve constraints."))

    def has_constraints(self):
        for o in self.component_data_objects(Constraint):
            return True
        return False

    def build(self):
        super().build()
        if self.config.build_head_expressions:
            try:
                @self.Expression(self.flowsheet().config.time)
                def head_isentropic(b, t): # units are energy/mass
                    b = b.parent_block()
                    if hasattr(b.control_volume.properties_in[t], "flow_mass"):
                        return (b.work_isentropic[t] /
                            b.control_volume.properties_in[t].flow_mass)
                    else:
                        return (b.work_isentropic[t] /
                            b.control_volume.properties_in[t].flow_mol /
                            b.control_volume.properties_in[t].mw)

                @self.Expression(self.flowsheet().config.time)
                def head(b, t): # units are energy/mass
                    b = b.parent_block()
                    if hasattr(b.control_volume.properties_in[t], "flow_mass"):
                        return (b.work_mechanical[t] /
                            b.control_volume.properties_in[t].flow_mass)
                    else:
                        return (b.work_mechanical[t] /
                            b.control_volume.properties_in[t].flow_mol /
                            b.control_volume.properties_in[t].mw)

            except PropertyNotSupportedError:
                _log.exception(
                    "flow_mass or flow_mol and mw are not supported by the"
                    " property package but are required for isentropic pressure"
                    " changer head calculation")
                raise

        if self.config.build_callback is not None:
            self.config.build_callback(self)


@declare_process_block_class("PressureChanger")
class PressureChangerData(UnitModelBlockData):
    """
    Standard Compressor/Expander Unit Model Class
    """

    CONFIG = UnitModelBlockData.CONFIG()

    CONFIG.declare(
        "material_balance_type",
        ConfigValue(
            default=MaterialBalanceType.useDefault,
            domain=In(MaterialBalanceType),
            description="Material balance construction flag",
            doc="""Indicates what type of mass balance should be constructed,
**default** - MaterialBalanceType.useDefault.
**Valid values:** {
**MaterialBalanceType.useDefault - refer to property package for default
balance type
**MaterialBalanceType.none** - exclude material balances,
**MaterialBalanceType.componentPhase** - use phase component balances,
**MaterialBalanceType.componentTotal** - use total component balances,
**MaterialBalanceType.elementTotal** - use total element balances,
**MaterialBalanceType.total** - use total material balance.}""",
        ),
    )
    CONFIG.declare(
        "energy_balance_type",
        ConfigValue(
            default=EnergyBalanceType.useDefault,
            domain=In(EnergyBalanceType),
            description="Energy balance construction flag",
            doc="""Indicates what type of energy balance should be constructed,
**default** - EnergyBalanceType.useDefault.
**Valid values:** {
**EnergyBalanceType.useDefault - refer to property package for default
balance type
**EnergyBalanceType.none** - exclude energy balances,
**EnergyBalanceType.enthalpyTotal** - single enthalpy balance for material,
**EnergyBalanceType.enthalpyPhase** - enthalpy balances for each phase,
**EnergyBalanceType.energyTotal** - single energy balance for material,
**EnergyBalanceType.energyPhase** - energy balances for each phase.}""",
        ),
    )
    CONFIG.declare(
        "momentum_balance_type",
        ConfigValue(
            default=MomentumBalanceType.pressureTotal,
            domain=In(MomentumBalanceType),
            description="Momentum balance construction flag",
            doc="""Indicates what type of momentum balance should be
constructed, **default** - MomentumBalanceType.pressureTotal.
**Valid values:** {
**MomentumBalanceType.none** - exclude momentum balances,
**MomentumBalanceType.pressureTotal** - single pressure balance for material,
**MomentumBalanceType.pressurePhase** - pressure balances for each phase,
**MomentumBalanceType.momentumTotal** - single momentum balance for material,
**MomentumBalanceType.momentumPhase** - momentum balances for each phase.}""",
        ),
    )
    CONFIG.declare(
        "has_phase_equilibrium",
        ConfigValue(
            default=False,
            domain=In([True, False]),
            description="Phase equilibrium construction flag",
            doc="""Indicates whether terms for phase equilibrium should be
constructed, **default** = False.
**Valid values:** {
**True** - include phase equilibrium terms
**False** - exclude phase equilibrium terms.}""",
        ),
    )
    CONFIG.declare(
        "compressor",
        ConfigValue(
            default=True,
            domain=In([True, False]),
            description="Compressor flag",
            doc="""Indicates whether this unit should be considered a
            compressor (True (default), pressure increase) or an expander
            (False, pressure decrease).""",
        ),
    )
    CONFIG.declare(
        "thermodynamic_assumption",
        ConfigValue(
            default=ThermodynamicAssumption.isothermal,
            domain=In(ThermodynamicAssumption),
            description="Thermodynamic assumption to use",
            doc="""Flag to set the thermodynamic assumption to use for the unit.
                - ThermodynamicAssumption.isothermal (default)
                - ThermodynamicAssumption.isentropic
                - ThermodynamicAssumption.pump
                - ThermodynamicAssumption.adiabatic""",
        ),
    )
    CONFIG.declare(
        "property_package",
        ConfigValue(
            default=useDefault,
            domain=is_physical_parameter_block,
            description="Property package to use for control volume",
            doc="""Property parameter object used to define property
calculations, **default** - useDefault.
**Valid values:** {
**useDefault** - use default package from parent model or flowsheet,
**PropertyParameterObject** - a PropertyParameterBlock object.}""",
        ),
    )
    CONFIG.declare(
        "property_package_args",
        ConfigBlock(
            implicit=True,
            description="Arguments to use for constructing property packages",
            doc="""A ConfigBlock with arguments to be passed to a property
block(s) and used when constructing these,
**default** - None.
**Valid values:** {
see property package for documentation.}""",
        ),
    )
    CONFIG.declare(
        "support_isentropic_performance_curves",
        ConfigValue(
            default=False,
            domain=In([True, False]),
            doc="Include a block for performance curves, configure via"
                " isentropic_performance_curves.",
        ),
    )
    CONFIG.declare(
        "isentropic_performance_curves",
        IsentropicPerformanceCurveData.CONFIG(),
        # doc included in IsentropicPerformanceCurveData
    )

    def build(self):
        """

        Args:
            None

        Returns:
            None
        """
        # Call UnitModel.build
        super().build()

        # Add a control volume to the unit including setting up dynamics.
        self.control_volume = ControlVolume0DBlock(
            default={
                "dynamic": self.config.dynamic,
                "has_holdup": self.config.has_holdup,
                "property_package": self.config.property_package,
                "property_package_args": self.config.property_package_args,
            }
        )

        # Add geomerty variables to control volume
        if self.config.has_holdup:
            self.control_volume.add_geometry()

        # Add inlet and outlet state blocks to control volume
        self.control_volume.add_state_blocks(
            has_phase_equilibrium=self.config.has_phase_equilibrium
        )

        # Add mass balance
        # Set has_equilibrium is False for now
        # TO DO; set has_equilibrium to True
        self.control_volume.add_material_balances(
            balance_type=self.config.material_balance_type,
            has_phase_equilibrium=self.config.has_phase_equilibrium,
        )

        # Add energy balance
        self.control_volume.add_energy_balances(
            balance_type=self.config.energy_balance_type,
            has_work_transfer=True
        )

        # add momentum balance
        self.control_volume.add_momentum_balances(
            balance_type=self.config.momentum_balance_type,
            has_pressure_change=True
        )

        # Add Ports
        self.add_inlet_port()
        self.add_outlet_port()

        # Set Unit Geometry and holdup Volume
        if self.config.has_holdup is True:
            self.volume = Reference(self.control_volume.volume[:])

        # Construct performance equations
        # Set references to balance terms at unit level
        # Add Work transfer variable 'work'
        self.work_mechanical = Reference(self.control_volume.work[:])

        # Add Momentum balance variable 'deltaP'
        self.deltaP = Reference(self.control_volume.deltaP[:])

        # Performance Variables
        self.ratioP = Var(
            self.flowsheet().config.time, initialize=1.0, doc="Pressure Ratio"
        )

        # Pressure Ratio
        @self.Constraint(self.flowsheet().config.time,
                         doc="Pressure ratio constraint")
        def ratioP_calculation(b, t):
            return (
                b.ratioP[t] * b.control_volume.properties_in[t].pressure
                == b.control_volume.properties_out[t].pressure
            )

        # Construct equations for thermodynamic assumption
        if (self.config.thermodynamic_assumption ==
                ThermodynamicAssumption.isothermal):
            self.add_isothermal()
        elif (self.config.thermodynamic_assumption ==
              ThermodynamicAssumption.isentropic):
            self.add_isentropic()
        elif (self.config.thermodynamic_assumption ==
              ThermodynamicAssumption.pump):
            self.add_pump()
        elif (self.config.thermodynamic_assumption ==
              ThermodynamicAssumption.adiabatic):
            self.add_adiabatic()

    def add_pump(self):
        """
        Add constraints for the incompressible fluid assumption

        Args:
            None

        Returns:
            None
        """
        units_meta = self.config.property_package.get_metadata()

        self.work_fluid = Var(
            self.flowsheet().config.time,
            initialize=1.0,
            doc="Work required to increase the pressure of the liquid",
            units=units_meta.get_derived_units("power")
        )
        self.efficiency_pump = Var(
            self.flowsheet().config.time, initialize=1.0, doc="Pump efficiency"
        )

        @self.Constraint(self.flowsheet().config.time,
                         doc="Pump fluid work constraint")
        def fluid_work_calculation(b, t):
            return b.work_fluid[t] == (
                (
                    b.control_volume.properties_out[t].pressure
                    - b.control_volume.properties_in[t].pressure
                )
                * b.control_volume.properties_out[t].flow_vol
            )

        # Actual work
        @self.Constraint(
            self.flowsheet().config.time,
            doc="Actual mechanical work calculation"
        )
        def actual_work(b, t):
            if b.config.compressor:
                return b.work_fluid[t] == (
                    b.work_mechanical[t] * b.efficiency_pump[t]
                )
            else:
                return b.work_mechanical[t] == (
                    b.work_fluid[t] * b.efficiency_pump[t]
                )

    def add_isothermal(self):
        """
        Add constraints for isothermal assumption.

        Args:
            None

        Returns:
            None
        """
        # Isothermal constraint
        @self.Constraint(
            self.flowsheet().config.time,
            doc="For isothermal condition: Equate inlet and "
            "outlet temperature",
        )
        def isothermal(b, t):
            return (
                b.control_volume.properties_in[t].temperature
                == b.control_volume.properties_out[t].temperature
            )

    def add_adiabatic(self):
        """
        Add constraints for adiabatic assumption.

        Args:
            None

        Returns:
            None
        """
        @self.Constraint(self.flowsheet().config.time)
        def zero_work_equation(b, t):
            return self.control_volume.work[t] == 0

    def add_isentropic(self):
        """
        Add constraints for isentropic assumption.

        Args:
            None

        Returns:
            None
        """
        units_meta = self.config.property_package.get_metadata()

        # Get indexing sets from control volume
        # Add isentropic variables
        self.efficiency_isentropic = Var(
            self.flowsheet().config.time,
            initialize=0.8,
            doc="Efficiency with respect to an isentropic process [-]",
        )
        self.work_isentropic = Var(
            self.flowsheet().config.time,
            initialize=0.0,
            doc="Work input to unit if isentropic process",
            units=units_meta.get_derived_units("power")
        )

        # Build isentropic state block
        tmp_dict = dict(**self.config.property_package_args)
        tmp_dict["has_phase_equilibrium"] = self.config.has_phase_equilibrium
        tmp_dict["defined_state"] = False

        self.properties_isentropic = (
            self.config.property_package.build_state_block(
                self.flowsheet().config.time,
                doc="isentropic properties at outlet",
                default=tmp_dict)
        )

        # Connect isentropic state block properties
        @self.Constraint(
            self.flowsheet().config.time,
            doc="Pressure for isentropic calculations"
        )
        def isentropic_pressure(b, t):
            return (
                b.properties_isentropic[t].pressure
                == b.control_volume.properties_out[t].pressure
            )

        # This assumes isentropic composition is the same as outlet
        self.add_state_material_balances(self.config.material_balance_type,
                                         self.properties_isentropic,
                                         self.control_volume.properties_out)

        # This assumes isentropic entropy is the same as inlet
        @self.Constraint(self.flowsheet().config.time,
                         doc="Isentropic assumption")
        def isentropic(b, t):
            return (
                b.properties_isentropic[t].entr_mol
                == b.control_volume.properties_in[t].entr_mol
            )

        # Isentropic work
        @self.Constraint(
            self.flowsheet().config.time,
            doc="Calculate work of isentropic process"
        )
        def isentropic_energy_balance(b, t):
            return b.work_isentropic[t] == (
                sum(
                    b.properties_isentropic[t].get_enthalpy_flow_terms(p)
                    for p in b.properties_isentropic.phase_list
                )
                - sum(
                    b.control_volume.properties_in[
                        t].get_enthalpy_flow_terms(p)
                    for p in b.control_volume.properties_in.phase_list
                )
            )

        # Actual work
        @self.Constraint(
            self.flowsheet().config.time,
            doc="Actual mechanical work calculation"
        )
        def actual_work(b, t):
            if b.config.compressor:
                return b.work_isentropic[t] == (
                    b.work_mechanical[t] * b.efficiency_isentropic[t]
                )
            else:
                return b.work_mechanical[t] == (
                    b.work_isentropic[t] * b.efficiency_isentropic[t]
                )

        if self.config.support_isentropic_performance_curves:
            self.performance_curve = IsentropicPerformanceCurve(
                default=self.config.isentropic_performance_curves)

    def model_check(blk):
        """
        Check that pressure change matches with compressor argument (i.e. if
        compressor = True, pressure should increase or work should be positive)

        Args:
            None

        Returns:
            None
        """
        if blk.config.compressor:
            # Compressor
            # Check that pressure does not decrease
            if any(
                blk.deltaP[t].fixed and (value(blk.deltaP[t]) < 0.0)
                for t in blk.flowsheet().config.time
            ):
                _log.warning("{} Compressor set with negative deltaP."
                             .format(blk.name))
            if any(
                blk.ratioP[t].fixed and (value(blk.ratioP[t]) < 1.0)
                for t in blk.flowsheet().config.time
            ):
                _log.warning(
                    "{} Compressor set with ratioP less than 1."
                    .format(blk.name)
                )
            if any(
                blk.control_volume.properties_out[t].pressure.fixed
                and (
                    value(blk.control_volume.properties_in[t].pressure)
                    > value(blk.control_volume.properties_out[t].pressure)
                )
                for t in blk.flowsheet().config.time
            ):
                _log.warning(
                    "{} Compressor set with pressure decrease."
                    .format(blk.name)
                )
            # Check that work is not negative
            if any(
                blk.work_mechanical[t].fixed and (
                    value(blk.work_mechanical[t]) < 0.0)
                for t in blk.flowsheet().config.time
            ):
                _log.warning(
                    "{} Compressor maybe set with negative work."
                    .format(blk.name)
                )
        else:
            # Expander
            # Check that pressure does not increase
            if any(
                blk.deltaP[t].fixed and (value(blk.deltaP[t]) > 0.0)
                for t in blk.flowsheet().config.time
            ):
                _log.warning(
                    "{} Expander/turbine set with positive deltaP."
                    .format(blk.name)
                )
            if any(
                blk.ratioP[t].fixed and (value(blk.ratioP[t]) > 1.0)
                for t in blk.flowsheet().config.time
            ):
                _log.warning(
                    "{} Expander/turbine set with ratioP greater "
                    "than 1.".format(blk.name)
                )
            if any(
                blk.control_volume.properties_out[t].pressure.fixed
                and (
                    value(blk.control_volume.properties_in[t].pressure)
                    < value(blk.control_volume.properties_out[t].pressure)
                )
                for t in blk.flowsheet().config.time
            ):
                _log.warning(
                    "{} Expander/turbine maybe set with pressure ",
                    "increase.".format(blk.name),
                )
            # Check that work is not positive
            if any(
                blk.work_mechanical[t].fixed and (
                    value(blk.work_mechanical[t]) > 0.0)
                for t in blk.flowsheet().config.time
            ):
                _log.warning(
                    "{} Expander/turbine set with positive work."
                    .format(blk.name)
                )

        # Run holdup block model checks
        blk.control_volume.model_check()

        # Run model checks on isentropic property block
        try:
            for t in blk.flowsheet().config.time:
                blk.properties_in[t].model_check()
        except AttributeError:
            pass

    def initialize(
        blk,
        state_args=None,
        routine=None,
        outlvl=idaeslog.NOTSET,
        solver=None,
        optarg=None,
    ):
        """
        General wrapper for pressure changer initialization routines

        Keyword Arguments:
            routine : str stating which initialization routine to execute
                        * None - use routine matching thermodynamic_assumption
                        * 'isentropic' - use isentropic initialization routine
                        * 'isothermal' - use isothermal initialization routine
            state_args : a dict of arguments to be passed to the property
                         package(s) to provide an initial state for
                         initialization (see documentation of the specific
                         property package) (default = {}).
            outlvl : sets output level of initialization routine
            optarg : solver options dictionary object (default=None, use
                     default solver options)
            solver : str indicating which solver to use during
                     initialization (default = None, use default solver)

        Returns:
            None
        """
        # if costing block exists, deactivate
        try:
            blk.costing.deactivate()
        except AttributeError:
            pass

        if routine is None:
            # Use routine for specific type of unit
            routine = blk.config.thermodynamic_assumption

        # Call initialization routine
        if routine is ThermodynamicAssumption.isentropic:
            blk.init_isentropic(
                state_args=state_args,
                outlvl=outlvl,
                solver=solver,
                optarg=optarg
            )
        elif routine is ThermodynamicAssumption.adiabatic:
            blk.init_adiabatic(
                state_args=state_args,
                outlvl=outlvl,
                solver=solver,
                optarg=optarg
            )
        else:
            # Call the general initialization routine in UnitModelBlockData
            super().initialize(
                state_args=state_args,
                outlvl=outlvl,
                solver=solver,
                optarg=optarg
            )
        # if costing block exists, activate
        try:
            blk.costing.activate()
            costing.initialize(blk.costing)
        except AttributeError:
            pass

    def init_adiabatic(blk, state_args, outlvl, solver, optarg):
        """
        Initialization routine for adiabatic pressure changers.

        Keyword Arguments:
            state_args : a dict of arguments to be passed to the property
                         package(s) to provide an initial state for
                         initialization (see documentation of the specific
                         property package) (default = {}).
            outlvl : sets output level of initialization routine
            optarg : solver options dictionary object (default={})
            solver : str indicating which solver to use during
                     initialization (default = None)

        Returns:
            None
        """
        init_log = idaeslog.getInitLogger(blk.name, outlvl, tag="unit")
        solve_log = idaeslog.getSolveLogger(blk.name, outlvl, tag="unit")

        # Create solver
        opt = get_solver(solver, optarg)

        cv = blk.control_volume
        t0 = blk.flowsheet().config.time.first()
        state_args_out = {}

        if state_args is None:
            state_args = {}
            state_dict = (
                cv.properties_in[t0].define_port_members())

            for k in state_dict.keys():
                if state_dict[k].is_indexed():
                    state_args[k] = {}
                    for m in state_dict[k].keys():
                        state_args[k][m] = state_dict[k][m].value
                else:
                    state_args[k] = state_dict[k].value

        # Get initialisation guesses for outlet and isentropic states
        for k in state_args:
            if k == "pressure" and k not in state_args_out:
                # Work out how to estimate outlet pressure
                if cv.properties_out[t0].pressure.fixed:
                    # Fixed outlet pressure, use this value
                    state_args_out[k] = value(
                        cv.properties_out[t0].pressure)
                elif blk.deltaP[t0].fixed:
                    state_args_out[k] = value(
                        state_args[k] + blk.deltaP[t0])
                elif blk.ratioP[t0].fixed:
                    state_args_out[k] = value(
                        state_args[k] * blk.ratioP[t0])
                else:
                    # Not obvious what to do, use inlet state
                    state_args_out[k] = state_args[k]
            elif k not in state_args_out:
                state_args_out[k] = state_args[k]

        # Initialize state blocks
        flags = cv.properties_in.initialize(
            outlvl=outlvl,
            optarg=optarg,
            solver=solver,
            hold_state=True,
            state_args=state_args,
        )
        cv.properties_out.initialize(
            outlvl=outlvl,
            optarg=optarg,
            solver=solver,
            hold_state=False,
            state_args=state_args_out,
        )
        init_log.info_high("Initialization Step 1 Complete.")

        with idaeslog.solver_log(solve_log, idaeslog.DEBUG) as slc:
            res = opt.solve(blk, tee=slc.tee)
        init_log.info_high("Initialization Step 2 {}."
                           .format(idaeslog.condition(res)))

        # ---------------------------------------------------------------------
        # Solve unit
        with idaeslog.solver_log(solve_log, idaeslog.DEBUG) as slc:
            res = opt.solve(blk, tee=slc.tee)
        init_log.info_high("Initialization Step 3 {}."
                           .format(idaeslog.condition(res)))

        # ---------------------------------------------------------------------
        # Release Inlet state
        blk.control_volume.release_state(flags, outlvl)
        init_log.info(f"Initialization Complete: {idaeslog.condition(res)}")

    def init_isentropic(blk, state_args, outlvl, solver, optarg):
        """
        Initialization routine for isentropic pressure changers.

        Keyword Arguments:
            state_args : a dict of arguments to be passed to the property
                         package(s) to provide an initial state for
                         initialization (see documentation of the specific
                         property package) (default = {}).
            outlvl : sets output level of initialization routine
            optarg : solver options dictionary object (default={})
            solver : str indicating which solver to use during
                     initialization (default = None)

        Returns:
            None
        """
        init_log = idaeslog.getInitLogger(blk.name, outlvl, tag="unit")
        solve_log = idaeslog.getSolveLogger(blk.name, outlvl, tag="unit")

        # Create solver
        opt = get_solver(solver, optarg)

        cv = blk.control_volume
        t0 = blk.flowsheet().config.time.first()
        state_args_out = {}

        # performance curves exist and are active so initialize with them
        activate_performance_curves = (
            hasattr(blk, "performance_curve") and
            blk.performance_curve.has_constraints() and
            blk.performance_curve.active)
        if activate_performance_curves:
            blk.performance_curve.deactivate()
            # The performance curves will provide (maybe indirectly) efficency
            # and/or pressure ratio. To get through the standard isentropic
            # pressure changer init, we'll see if the user provided a guess for
            # pressure ratio or isentropic efficency and fix them if need. If
            # not fixed and no guess provided, fill in something reasonable
            # until the performance curves are turned on.
            unfix_eff = {}
            unfix_ratioP = {}
            for t in blk.flowsheet().config.time:
                if not (blk.ratioP[t].fixed or  blk.deltaP[t].fixed or
                    cv.properties_out[t].pressure.fixed):
                    if blk.config.compressor:
                        if not (value(blk.ratioP[t]) >= 1.01 and
                            value(blk.ratioP[t]) <= 50):
                            blk.ratioP[t] = 1.8
                    else:
                        if not (value(blk.ratioP[t]) >= 0.01 and
                            value(blk.ratioP[t]) <= 0.999):
                            blk.ratioP[t] = 0.7
                    blk.ratioP[t].fix()
                    unfix_ratioP[t] = True
                if not blk.efficiency_isentropic[t].fixed:
                    if not (value(blk.efficiency_isentropic[t]) >= 0.05 and
                        value(blk.efficiency_isentropic[t]) <= 1.0):
                        blk.efficiency_isentropic[t] = 0.8
                    blk.efficiency_isentropic[t].fix()
                    unfix_eff[t] = True

        if state_args is None:
            state_args = {}
            state_dict = (
                cv.properties_in[t0].define_port_members())

            for k in state_dict.keys():
                if state_dict[k].is_indexed():
                    state_args[k] = {}
                    for m in state_dict[k].keys():
                        state_args[k][m] = state_dict[k][m].value
                else:
                    state_args[k] = state_dict[k].value

        # Get initialisation guesses for outlet and isentropic states
        for k in state_args:
            if k == "pressure" and k not in state_args_out:
                # Work out how to estimate outlet pressure
                if cv.properties_out[t0].pressure.fixed:
                    # Fixed outlet pressure, use this value
                    state_args_out[k] = value(
                        cv.properties_out[t0].pressure)
                elif blk.deltaP[t0].fixed:
                    state_args_out[k] = value(
                        state_args[k] + blk.deltaP[t0])
                elif blk.ratioP[t0].fixed:
                    state_args_out[k] = value(
                        state_args[k] * blk.ratioP[t0])
                else:
                    # Not obvious what to do, use inlet state
                    state_args_out[k] = state_args[k]
            elif k not in state_args_out:
                state_args_out[k] = state_args[k]

        # Initialize state blocks
        flags = cv.properties_in.initialize(
            outlvl=outlvl,
            optarg=optarg,
            solver=solver,
            hold_state=True,
            state_args=state_args,
        )
        cv.properties_out.initialize(
            outlvl=outlvl,
            optarg=optarg,
            solver=solver,
            hold_state=False,
            state_args=state_args_out,
        )

        init_log.info_high("Initialization Step 1 Complete.")
        # ---------------------------------------------------------------------
        # Initialize Isentropic block

        blk.properties_isentropic.initialize(
            outlvl=outlvl,
            optarg=optarg,
            solver=solver,
            state_args=state_args_out,
        )

        init_log.info_high("Initialization Step 2 Complete.")

        # ---------------------------------------------------------------------
        # Solve for isothermal conditions
        if isinstance(
            blk.properties_isentropic[
                blk.flowsheet().config.time.first()].temperature,
            Var,
        ):
            blk.properties_isentropic[:].temperature.fix()
        elif isinstance(
            blk.properties_isentropic[
                blk.flowsheet().config.time.first()].enth_mol,
            Var,
        ):
            blk.properties_isentropic[:].enth_mol.fix()
        elif isinstance(
            blk.properties_isentropic[
                blk.flowsheet().config.time.first()].temperature,
            Expression,
        ):
            def tmp_rule(b, t):
                return blk.properties_isentropic[t].temperature == \
                    blk.control_volume.properties_in[t].temperature
            blk.tmp_init_constraint = Constraint(
                blk.flowsheet().config.time, rule=tmp_rule)

        blk.isentropic.deactivate()

        with idaeslog.solver_log(solve_log, idaeslog.DEBUG) as slc:
            res = opt.solve(blk, tee=slc.tee)
        init_log.info_high("Initialization Step 3 {}."
                           .format(idaeslog.condition(res)))

        if isinstance(
            blk.properties_isentropic[
                blk.flowsheet().config.time.first()].temperature,
            Var,
        ):
            blk.properties_isentropic[:].temperature.unfix()
        elif isinstance(
            blk.properties_isentropic[
                blk.flowsheet().config.time.first()].enth_mol,
            Var,
        ):
            blk.properties_isentropic[:].enth_mol.unfix()
        elif isinstance(
            blk.properties_isentropic[
                blk.flowsheet().config.time.first()].temperature,
            Expression,
        ):
            blk.del_component(blk.tmp_init_constraint)

        blk.isentropic.activate()

        # ---------------------------------------------------------------------
        # Solve unit
        with idaeslog.solver_log(solve_log, idaeslog.DEBUG) as slc:
            res = opt.solve(blk, tee=slc.tee)
        init_log.info_high("Initialization Step 4 {}."
                           .format(idaeslog.condition(res)))

        if activate_performance_curves:
            blk.performance_curve.activate()
            for t, v in unfix_eff.items():
                if v:
                    blk.efficiency_isentropic[t].unfix()
            for t, v in unfix_ratioP.items():
                if v:
                    blk.ratioP[t].unfix()
            with idaeslog.solver_log(solve_log, idaeslog.DEBUG) as slc:
                res = opt.solve(blk, tee=slc.tee)
            init_log.info_high(f"Initialization Step 5 {idaeslog.condition(res)}.")

        # ---------------------------------------------------------------------
        # Release Inlet state
        blk.control_volume.release_state(flags, outlvl)
        init_log.info(f"Initialization Complete: {idaeslog.condition(res)}")

    def _get_performance_contents(self, time_point=0):
        var_dict = {}
        if hasattr(self, "deltaP"):
            var_dict["Mechanical Work"] = self.work_mechanical[time_point]
        if hasattr(self, "deltaP"):
            var_dict["Pressure Change"] = self.deltaP[time_point]
        if hasattr(self, "ratioP"):
            var_dict["Pressure Ratio"] = self.ratioP[time_point]
        if hasattr(self, "efficiency_pump"):
            var_dict["Efficiency"] = self.efficiency_pump[time_point]
        if hasattr(self, "efficiency_isentropic"):
            var_dict["Isentropic Efficiency"] = \
                self.efficiency_isentropic[time_point]

        return {"vars": var_dict}

    def get_costing(self, module=costing, year=None, **kwargs):
        if not hasattr(self.flowsheet(), "costing"):
            self.flowsheet().get_costing(year=year)

        self.costing = Block()
        module.pressure_changer_costing(
            self.costing,
            **kwargs)

    def calculate_scaling_factors(self):
        super().calculate_scaling_factors()

        if hasattr(self, "work_fluid"):
            for t, v in self.work_fluid.items():
                iscale.set_scaling_factor(
                    v,
                    iscale.get_scaling_factor(
                        self.control_volume.work[t],
                        default=1,
                        warning=True))

        if hasattr(self, "work_mechanical"):
            for t, v in self.work_mechanical.items():
                iscale.set_scaling_factor(
                    v,
                    iscale.get_scaling_factor(
                        self.control_volume.work[t],
                        default=1,
                        warning=True))

        if hasattr(self, "work_isentropic"):
            for t, v in self.work_isentropic.items():
                iscale.set_scaling_factor(
                    v,
                    iscale.get_scaling_factor(
                        self.control_volume.work[t],
                        default=1,
                        warning=True))

        if hasattr(self, "ratioP_calculation"):
            for t, c in self.ratioP_calculation.items():
                iscale.constraint_scaling_transform(
                    c,
                    iscale.get_scaling_factor(
                        self.control_volume.properties_in[t].pressure,
                        default=1,
                        warning=True),
                    overwrite=False)

        if hasattr(self, "fluid_work_calculation"):
            for t, c in self.fluid_work_calculation.items():
                iscale.constraint_scaling_transform(
                    c,
                    iscale.get_scaling_factor(
                        self.control_volume.deltaP[t],
                        default=1,
                        warning=True),
                    overwrite=False)

        if hasattr(self, "actual_work"):
            for t, c in self.actual_work.items():
                iscale.constraint_scaling_transform(
                    c,
                    iscale.get_scaling_factor(
                        self.control_volume.work[t],
                        default=1,
                        warning=True),
                    overwrite=False)

<<<<<<< HEAD
        if hasattr(self, "adiabatic"):
            for t, c in self.adiabatic.items():
                iscale.constraint_scaling_transform(
                    c,
                    iscale.get_scaling_factor(
                        self.control_volume.properties_in[t].enth_mol,
                        default=1,
                        warning=True),
                    overwrite=False)

=======
>>>>>>> a11b084b
        if hasattr(self, "isentropic_pressure"):
            for t, c in self.isentropic_pressure.items():
                iscale.constraint_scaling_transform(
                    c,
                    iscale.get_scaling_factor(
                        self.control_volume.properties_in[t].pressure,
                        default=1,
                        warning=True),
                    overwrite=False)

        if hasattr(self, "isentropic"):
            for t, c in self.isentropic.items():
                iscale.constraint_scaling_transform(
                    c,
                    iscale.get_scaling_factor(
                        self.control_volume.properties_in[t].entr_mol,
                        default=1,
                        warning=True),
                    overwrite=False)

        if hasattr(self, "isentropic_energy_balance"):
            for t, c in self.isentropic_energy_balance.items():
                iscale.constraint_scaling_transform(
                    c,
                    iscale.get_scaling_factor(
                        self.control_volume.work[t],
                        default=1,
                        warning=True),
                    overwrite=False)

        if hasattr(self, "zero_work_equation"):
            for t, c in self.zero_work_equation.items():
                iscale.constraint_scaling_transform(
                    c,
                    iscale.get_scaling_factor(
                        self.control_volume.work[t],
                        default=1,
                        warning=True))

        if hasattr(self, "state_material_balances"):
            cvol = self.control_volume
            phase_list = cvol.properties_in.phase_list
            phase_component_set = cvol.properties_in.phase_component_set
            mb_type = cvol._constructed_material_balance_type
            if mb_type == MaterialBalanceType.componentPhase:
                for (t, p, j), c in self.state_material_balances.items():
                    sf = iscale.get_scaling_factor(
                        cvol.properties_in[t].get_material_flow_terms(p, j),
                        default=1,
                        warning=True)
                    iscale.constraint_scaling_transform(c, sf)
            elif mb_type == MaterialBalanceType.componentTotal:
                for (t, j), c in self.state_material_balances.items():
                    sf = iscale.min_scaling_factor(
                        [cvol.properties_in[t].get_material_flow_terms(p, j)
                         for p in phase_list if (p, j) in phase_component_set])
                    iscale.constraint_scaling_transform(c, sf)
            else:
                # There are some other material balance types but they create
                # constraints with different names.
                _log.warning(f"Unknown material balance type {mb_type}")

        if hasattr(self, "costing"):
            # import costing scaling factors
            costing.calculate_scaling_factors(self.costing)


@declare_process_block_class("Turbine", doc="Isentropic turbine model")
class TurbineData(PressureChangerData):
    # Pressure changer with isentropic turbine options
    CONFIG = PressureChangerData.CONFIG()
    CONFIG.compressor = False
    CONFIG.get("compressor")._default = False
    CONFIG.get("compressor")._domain = In([False])
    CONFIG.thermodynamic_assumption = ThermodynamicAssumption.isentropic
    CONFIG.get("thermodynamic_assumption")._default = \
        ThermodynamicAssumption.isentropic


@declare_process_block_class("Compressor", doc="Isentropic compressor model")
class CompressorData(PressureChangerData):
    # Pressure changer with isentropic turbine options
    CONFIG = PressureChangerData.CONFIG()
    CONFIG.compressor = True
    CONFIG.get("compressor")._default = True
    CONFIG.get("compressor")._domain = In([True])
    CONFIG.thermodynamic_assumption = ThermodynamicAssumption.isentropic
    CONFIG.get("thermodynamic_assumption")._default = \
        ThermodynamicAssumption.isentropic


@declare_process_block_class("Pump", doc="Pump model")
class PumpData(PressureChangerData):
    # Pressure changer with isentropic turbine options
    CONFIG = PressureChangerData.CONFIG()
    CONFIG.compressor = True
    CONFIG.get("compressor")._default = True
    CONFIG.get("compressor")._domain = In([True])
    CONFIG.thermodynamic_assumption = ThermodynamicAssumption.pump
    CONFIG.get("thermodynamic_assumption")._default = \
        ThermodynamicAssumption.pump<|MERGE_RESOLUTION|>--- conflicted
+++ resolved
@@ -1082,19 +1082,6 @@
                         warning=True),
                     overwrite=False)
 
-<<<<<<< HEAD
-        if hasattr(self, "adiabatic"):
-            for t, c in self.adiabatic.items():
-                iscale.constraint_scaling_transform(
-                    c,
-                    iscale.get_scaling_factor(
-                        self.control_volume.properties_in[t].enth_mol,
-                        default=1,
-                        warning=True),
-                    overwrite=False)
-
-=======
->>>>>>> a11b084b
         if hasattr(self, "isentropic_pressure"):
             for t, c in self.isentropic_pressure.items():
                 iscale.constraint_scaling_transform(
