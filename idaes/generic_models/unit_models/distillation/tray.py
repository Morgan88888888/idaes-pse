--- conflicted
+++ resolved
@@ -547,7 +547,6 @@
                                           rule=rule_flow)
                         self.add_component("e_flow_" + port.local_name,
                                            expr)
-<<<<<<< HEAD
                         port.add(expr, local_name)
                 elif "phase" in local_name:
                     # flow is indexed by phase and comp
@@ -581,20 +580,15 @@
                                       rule=rule_flow)
                     self.add_component("e_" + local_name + port.local_name,
                                        expr)
-                    port.add(expr, local_name)
+                    port.add(expr, k)
                 else:
                     raise PropertyNotSupportedError(
                         "Unrecognized flow state variable encountered "
                         "while building ports for the tray. Please follow "
                         "the naming convention outlined in the documentation "
                         "for state variables.")
-            elif "enth" in k:
-                if "phase" not in k:
-=======
-                        port.add(expr, k)
             elif "enth" in local_name:
                 if "phase" not in local_name:
->>>>>>> 301f313c
                     # assumes total mixture enthalpy (enth_mol or enth_mass)
                     if not member_list[k].is_indexed():
                         # if state var is not enth_mol/enth_mass
@@ -627,7 +621,7 @@
                     # reference irrespective of the reflux, distillate and
                     # vap_outlet
 
-                    if not k.is_indexed():
+                    if not member_list[k].is_indexed():
                         var = self.properties_out[:].\
                             component(local_name)
                     else:
