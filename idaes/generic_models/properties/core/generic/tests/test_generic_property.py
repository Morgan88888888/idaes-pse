#################################################################################
# The Institute for the Design of Advanced Energy Systems Integrated Platform
# Framework (IDAES IP) was produced under the DOE Institute for the
# Design of Advanced Energy Systems (IDAES), and is copyright (c) 2018-2021
# by the software owners: The Regents of the University of California, through
# Lawrence Berkeley National Laboratory,  National Technology & Engineering
# Solutions of Sandia, LLC, Carnegie Mellon University, West Virginia University
# Research Corporation, et al.  All rights reserved.
#
# Please see the files COPYRIGHT.md and LICENSE.md for full copyright and
# license information.
#################################################################################
"""
Tests for generic property package core code

Author: Andrew Lee
"""
import pytest
from sys import modules
from types import MethodType

from pyomo.environ import (value, Block, ConcreteModel, Param,
                           Set, Var, units as pyunits)

from idaes.generic_models.properties.core.generic.generic_property import (
        GenericParameterData,
        GenericStateBlock)
from idaes.generic_models.properties.core.generic.tests.dummy_eos import DummyEoS

from idaes.core import (declare_process_block_class, Component,
                        Phase, LiquidPhase, VaporPhase, MaterialFlowBasis, Solvent)
from idaes.core.phases import PhaseType as PT
from idaes.core.util.exceptions import ConfigurationError, PropertyPackageError
import idaes.logger as idaeslog


# -----------------------------------------------------------------------------
# Dummy method to avoid errors when setting metadata dict
def set_metadata(b):
    pass


def calculate_scaling_factors(b):
    b.scaling_check = True


# Dummy build_parameter methods for tests
def build_parameters(cobj, p):
    cobj.add_component("test_param_"+p, Var(initialize=42))


# Declare a base units dict to save code later
base_units = {"time": pyunits.s,
              "length": pyunits.m,
              "mass": pyunits.kg,
              "amount": pyunits.mol,
              "temperature": pyunits.K}


@declare_process_block_class("DummyParameterBlock")
class DummyParameterData(GenericParameterData):
    def configure(self):
        self.configured = True


class TestGenericParameterBlock(object):
    @pytest.mark.unit
    def test_build(self):
        m = ConcreteModel()
        m.params = DummyParameterBlock(default={
                "components": {"a": {}, "b": {}, "c": {}},
                "phases": {
                    "p1": {"type": LiquidPhase,
                           "component_list": ["a", "b"],
                           "equation_of_state": DummyEoS},
                    "p2": {"equation_of_state": DummyEoS}},
                "state_definition": modules[__name__],
                "pressure_ref": 1e5,
                "temperature_ref": 300,
                "base_units": base_units})

        assert m.params.configured

        assert m.params.get_metadata().default_units == {
            "time": pyunits.s,
            "length": pyunits.m,
            "mass": pyunits.kg,
            "amount": pyunits.mol,
            "temperature": pyunits.K,
            "current": None,
            "luminous intensity": None}

        assert isinstance(m.params.component_list, Set)
        assert len(m.params.component_list) == 3
        for j in m.params.component_list:
            assert j in ["a", "b", "c"]
            assert isinstance(m.params.get_component(j), Component)

        assert isinstance(m.params.phase_list, Set)
        assert len(m.params.phase_list) == 2
        for p in m.params.phase_list:
            assert p in ["p1", "p2"]
        assert isinstance(m.params.get_phase("p1"), LiquidPhase)
        assert isinstance(m.params.get_phase("p2"), Phase)
        assert m.params.p1.config.equation_of_state == DummyEoS
        assert m.params.p2.config.equation_of_state == DummyEoS

        assert isinstance(m.params._phase_component_set, Set)
        assert len(m.params._phase_component_set) == 5
        for i in m.params._phase_component_set:
            assert i in [("p1", "a"), ("p1", "b"),
                         ("p2", "a"), ("p2", "b"), ("p2", "c")]

        assert isinstance(m.params.pressure_ref, Param)
        assert m.params.pressure_ref.value == 1e5
        assert isinstance(m.params.temperature_ref, Param)
        assert m.params.temperature_ref.value == 300

        assert m.params.state_block_class is GenericStateBlock

        assert len(m.params.config.inherent_reactions) == 0
        assert m.params.config.reaction_basis == MaterialFlowBasis.molar

        assert not m.params.has_inherent_reactions

    @pytest.mark.unit
    def test_invalid_unit(self):
        m = ConcreteModel()

        with pytest.raises(
                PropertyPackageError,
                match="Unrecognized units of measurment for quantity time "
                "\(foo\)"):
            m.params = DummyParameterBlock(default={
                "components": {"a": {}, "b": {}, "c": {}},
                "phases": {
                    "p1": {"type": LiquidPhase,
                           "component_list": ["a", "b"],
                           "equation_of_state": DummyEoS},
                    "p2": {"equation_of_state": DummyEoS}},
                "state_definition": modules[__name__],
                "pressure_ref": 1e5,
                "temperature_ref": 300,
                "base_units": {"time": "foo",
                               "length": pyunits.m,
                               "mass": pyunits.kg,
                               "amount": pyunits.mol,
                               "temperature": pyunits.K}})

    @pytest.mark.unit
    def test_missing_required_quantity(self):
        m = ConcreteModel()

        with pytest.raises(
                PropertyPackageError,
                match="Unrecognized units of measurment for quantity time "
                "\(None\)"):
            m.params = DummyParameterBlock(default={
                "components": {"a": {}, "b": {}, "c": {}},
                "phases": {
                    "p1": {"type": LiquidPhase,
                           "component_list": ["a", "b"],
                           "equation_of_state": DummyEoS},
                    "p2": {"equation_of_state": DummyEoS}},
                "state_definition": modules[__name__],
                "pressure_ref": 1e5,
                "temperature_ref": 300,
                "base_units": {"length": pyunits.m,
                               "mass": pyunits.kg,
                               "amount": pyunits.mol,
                               "temperature": pyunits.K}})

    @pytest.mark.unit
    def test_no_components(self):
        m = ConcreteModel()

        with pytest.raises(ConfigurationError,
                           match="params was not provided with a components "
                           "argument."):
            m.params = DummyParameterBlock(default={
                "phases": {
                        "p1": {"equation_of_state": "foo"},
                        "p2": {"equation_of_state": "bar"}},
                "base_units": base_units})

    @pytest.mark.unit
    def test_no_phases(self):
        m = ConcreteModel()

        with pytest.raises(ConfigurationError,
                           match="params was not provided with a phases "
                           "argument."):
            m.params = DummyParameterBlock(default={
                "components": {"a": {}, "b": {}, "c": {}},
                "base_units": base_units})

    @pytest.mark.unit
    def test_invalid_component_in_phase_component_list(self):
        m = ConcreteModel()

        with pytest.raises(ConfigurationError,
                           match="params phase-component list for phase p1 "
                           "contained component d which is not in the master "
                           "component list"):
            m.params = DummyParameterBlock(default={
                    "components": {"a": {}, "b": {}, "c": {}},
                    "phases": {
                        "p1": {"type": LiquidPhase,
                               "component_list": ["a", "d"],
                               "equation_of_state": "foo"},
                        "p2": {"equation_of_state": "bar"}},
                    "base_units": base_units})

    @pytest.mark.unit
    def test_invalid_orphaned_component_in_phase_component_list(self):
        m = ConcreteModel()

        with pytest.raises(ConfigurationError,
                           match="params Component c does not appear to be "
                           "valid in any phase. Please check the component "
                           "lists defined for each phase, and be sure you do "
                           "not have generic Components in single-phase "
                           "aqueous systems."):
            m.params = DummyParameterBlock(default={
                    "components": {"a": {}, "b": {}, "c": {}},
                    "phases": {
                        "p1": {"type": LiquidPhase,
                               "component_list": ["a", "b"],
                               "equation_of_state": "foo"}},
                    "base_units": base_units})

    @pytest.mark.unit
    def test_invalid_component_in_phase_component_list_2(self):
        m = ConcreteModel()

        with pytest.raises(ConfigurationError,
                           match="params phase-component list for phase p1 "
                           "contained component a, however this component is "
                           "not valid for the given PhaseType"):
            m.params = DummyParameterBlock(default={
                    "components": {
                        "a": {"valid_phase_types": PT.solidPhase},
                        "b": {},
                        "c": {}},
                    "phases": {
                        "p1": {"type": LiquidPhase,
                               "component_list": ["a", "b"],
                               "equation_of_state": "foo"},
                        "p2": {"equation_of_state": "bar"}},
                    "base_units": base_units})

    @pytest.mark.unit
    def test_phase_component_set_from_valid_phases(self):
        m = ConcreteModel()

        m.params = DummyParameterBlock(default={
                "components": {
                    "a": {"valid_phase_types": PT.liquidPhase},
                    "b": {"valid_phase_types": PT.vaporPhase},
                    "c": {"valid_phase_types": [PT.liquidPhase,
                                                PT.vaporPhase]}},
                "phases": {
                    "p1": {"type": LiquidPhase,
                           "equation_of_state": DummyEoS},
                    "p2": {"type": VaporPhase,
                           "equation_of_state": DummyEoS}},
                "state_definition": modules[__name__],
                "pressure_ref": 1e5,
                "temperature_ref": 300,
                "base_units": base_units})

        assert len(m.params._phase_component_set) == 4
        for i in m.params._phase_component_set:
            assert i in [("p1", "a"), ("p1", "c"),
                         ("p2", "b"), ("p2", "c")]

    @pytest.mark.unit
    def test_no_state_definition(self):
        m = ConcreteModel()

        with pytest.raises(ConfigurationError,
                           match="params Generic Property Package was not "
                           "provided with a state_definition configuration "
                           "argument. Please fix your property parameter "
                           "definition to include this."):
            m.params = DummyParameterBlock(default={
                "components": {"a": {}, "b": {}, "c": {}},
                "phases": {
                    "p1": {"equation_of_state": "foo"},
                    "p2": {"equation_of_state": "bar"}},
                "base_units": base_units})

    @pytest.mark.unit
    def test_no_pressure_ref(self):
        m = ConcreteModel()

        with pytest.raises(ConfigurationError,
                           match="params Generic Property Package was not "
                           "provided with a pressure_ref configuration "
                           "argument. Please fix your property parameter "
                           "definition to include this."):
            m.params = DummyParameterBlock(default={
                "components": {"a": {}, "b": {}, "c": {}},
                "phases": {
                    "p1": {"equation_of_state": "foo"},
                    "p2": {}},
                "state_definition": "baz",
                "base_units": base_units})

    @pytest.mark.unit
    def test_convert_pressure_ref(self):
        m = ConcreteModel()

        # This will fail, but should set the reference pressure
        with pytest.raises(ConfigurationError):
            m.params = DummyParameterBlock(default={
                "components": {"a": {}, "b": {}, "c": {}},
                "phases": {
                    "p1": {"equation_of_state": "foo"},
                    "p2": {}},
                "state_definition": "baz",
                "pressure_ref": (1, pyunits.bar),
                "base_units": base_units})
        assert m.params.pressure_ref.value == 1e5

    @pytest.mark.unit
    def test_log_no_units_pressure_ref(self, caplog):
        m = ConcreteModel()

        caplog.set_level(
            idaeslog.DEBUG,
            logger=("idaes.generic_models.properties.core."
                    "generic.generic_property"))

        # This will fail, but should set the reference pressure
        with pytest.raises(ConfigurationError):
            m.params = DummyParameterBlock(default={
                "components": {"a": {}, "b": {}, "c": {}},
                "phases": {
                    "p1": {"equation_of_state": "foo"},
                    "p2": {}},
                "state_definition": "baz",
                "pressure_ref": 1e5,
                "base_units": base_units})
        assert m.params.pressure_ref.value == 1e5
        assert ('params no units provided for parameter pressure_ref - '
                'assuming default units' in caplog.text)

    @pytest.mark.unit
    def test_no_temperature_ref(self):
        m = ConcreteModel()

        with pytest.raises(ConfigurationError,
                           match="params Generic Property Package was not "
                           "provided with a temperature_ref configuration "
                           "argument. Please fix your property parameter "
                           "definition to include this."):
            m.params = DummyParameterBlock(default={
                "components": {"a": {}, "b": {}, "c": {}},
                "phases": {
                    "p1": {"equation_of_state": "foo"},
                    "p2": {}},
                "state_definition": "baz",
                "pressure_ref": 1e5,
                "base_units": base_units})

    @pytest.mark.unit
    def test_log_no_units_temperature_ref(self, caplog):
        m = ConcreteModel()

        caplog.set_level(
            idaeslog.DEBUG,
            logger=("idaes.generic_models.properties.core."
                    "generic.generic_property"))

        # This will fail, but should set the reference pressure
        with pytest.raises(ConfigurationError):
            m.params = DummyParameterBlock(default={
                "components": {"a": {}, "b": {}, "c": {}},
                "phases": {
                    "p1": {"equation_of_state": "foo"},
                    "p2": {}},
                "state_definition": "baz",
                "pressure_ref": 1e5,
                "temperature_ref": 300,
                "base_units": base_units})
        assert m.params.temperature_ref.value == 300
        assert ('params no units provided for parameter pressure_ref - '
                'assuming default units' in caplog.text)

    @pytest.mark.unit
    def test_convert_temperature_ref(self):
        m = ConcreteModel()

        # This will fail, but should set temerpature_ref
        with pytest.raises(ConfigurationError):
            m.params = DummyParameterBlock(default={
                "components": {"a": {}, "b": {}, "c": {}},
                "phases": {
                    "p1": {"equation_of_state": "foo"},
                    "p2": {}},
                "state_definition": "baz",
                "pressure_ref": 1e5,
                "temperature_ref": (540, pyunits.degR),
                "base_units": base_units})
        assert m.params.temperature_ref.value == 300

    @pytest.mark.unit
    def test_no_eos(self):
        m = ConcreteModel()

        with pytest.raises(ConfigurationError,
                           match="params phase p2 was not provided with an "
                           "equation_of_state configuration argument. Please "
                           "fix your property parameter definition to "
                           "include this."):
            m.params = DummyParameterBlock(default={
                "components": {"a": {}, "b": {}, "c": {}},
                "phases": {
                    "p1": {"equation_of_state": "foo"},
                    "p2": {}},
                "state_definition": "baz",
                "pressure_ref": 1e5,
                "temperature_ref": 300,
                "base_units": base_units})

    @pytest.mark.unit
    def test_phases_in_equilibrium(self):
        m = ConcreteModel()

        m.params = DummyParameterBlock(default={
            "components": {
                "a": {"phase_equilibrium_form": {("p1", "p2"): "foo"}},
                "b": {"phase_equilibrium_form": {("p1", "p2"): "foo"}},
                "c": {"phase_equilibrium_form": {("p1", "p2"): "foo"}}},
            "phases": {
                "p1": {"equation_of_state": DummyEoS},
                "p2": {"equation_of_state": DummyEoS}},
            "state_definition": modules[__name__],
            "pressure_ref": 1e5,
            "temperature_ref": 300,
            "phases_in_equilibrium": [("p1", "p2")],
            "phase_equilibrium_state": {("p1", "p2"): "whoop"},
            "base_units": base_units})

        assert isinstance(m.params.phase_equilibrium_idx, Set)
        assert len(m.params.phase_equilibrium_idx) == 3
        for i in m.params.phase_equilibrium_idx:
            assert i in ["PE1", "PE2", "PE3"]

        assert isinstance(m.params.phase_equilibrium_list, dict)
        assert m.params.phase_equilibrium_list == {
            "PE1": {"a": ("p1", "p2")},
            "PE2": {"b": ("p1", "p2")},
            "PE3": {"c": ("p1", "p2")}}

    @pytest.mark.unit
    def test_phases_in_equilibrium_no_form(self):
        m = ConcreteModel()

        with pytest.raises(ConfigurationError,
                           match="params Generic Property Package component a "
                                 "is in equilibrium but phase_equilibrium_form"
                                 " was not specified."):
            m.params = DummyParameterBlock(default={
                "components": {
                    "a": {},
                    "b": {},
                    "c": {}},
                "phases": {
                    "p1": {"equation_of_state": "foo"},
                    "p2": {"equation_of_state": "bar"}},
                "state_definition": "baz",
                "pressure_ref": 1e5,
                "temperature_ref": 300,
                "phases_in_equilibrium": [("p1", "p2")],
                "phase_equilibrium_state": {("p1", "p2"): "whoop"},
                "base_units": base_units})

    @pytest.mark.unit
    def test_phases_in_equilibrium_missing_pair_form(self):
        m = ConcreteModel()

        with pytest.raises(ConfigurationError,
                           match="params Generic Property Package component b "
                                 "is in equilibrium but phase_equilibrium_form"
                                 " was not specified for all appropriate "
                                 "phase pairs."):
            # Also reverse order of phases for component a - this should pass
            # and component b should be flagged as missing
            m.params = DummyParameterBlock(default={
                "components": {
                    "a": {"phase_equilibrium_form": {("p2", "p1"): "foo"}},
                    "b": {"phase_equilibrium_form": {(1, 2): "foo"}},
                    "c": {}},
                "phases": {
                    "p1": {"equation_of_state": "foo"},
                    "p2": {"equation_of_state": "bar"}},
                "state_definition": "baz",
                "pressure_ref": 1e5,
                "temperature_ref": 300,
                "phases_in_equilibrium": [("p1", "p2")],
                "phase_equilibrium_state": {("p1", "p2"): "whoop"},
                "base_units": base_units})

    @pytest.mark.unit
    def test_phases_in_equilibrium_no_formulation(self):
        m = ConcreteModel()

        with pytest.raises(ConfigurationError,
                           match="params Generic Property Package provided "
                           "with a phases_in_equilibrium argument but no "
                           "method was specified for "
                           "phase_equilibrium_state."):
            m.params = DummyParameterBlock(default={
                "components": {
                    "a": {"phase_equilibrium_form": {("p1", "p2"): "foo"}},
                    "b": {"phase_equilibrium_form": {("p1", "p2"): "foo"}},
                    "c": {"phase_equilibrium_form": {("p1", "p2"): "foo"}}},
                "phases": {
                    "p1": {"equation_of_state": "foo"},
                    "p2": {"equation_of_state": "bar"}},
                "state_definition": "baz",
                "pressure_ref": 1e5,
                "temperature_ref": 300,
                "phases_in_equilibrium": [("p1", "p2")],
                "base_units": base_units})

    @pytest.mark.unit
    def test_phases_in_equilibrium_missing_pair_formulation(self):
        m = ConcreteModel()

        with pytest.raises(ConfigurationError,
                           match="params Generic Property Package provided "
                           "with a phases_in_equilibrium argument but "
                           "phase_equilibrium_state was not specified "
                           "for all phase pairs."):
            # Also reverse order of phases for component a - this should pass
            # and component b should be flagged as missing
            m.params = DummyParameterBlock(default={
                "components": {
                    "a": {"phase_equilibrium_form": {("p1", "p2"): "foo"}},
                    "b": {"phase_equilibrium_form": {("p1", "p2"): "foo"}},
                    "c": {"phase_equilibrium_form": {("p1", "p2"): "foo"}}},
                "phases": {
                    "p1": {"equation_of_state": "foo"},
                    "p2": {"equation_of_state": "bar"}},
                "state_definition": "baz",
                "pressure_ref": 1e5,
                "temperature_ref": 300,
                "phases_in_equilibrium": [("p1", "p2")],
                "phase_equilibrium_state": {(1, 2): "whoop"},
                "base_units": base_units})

    @pytest.mark.unit
    def test_parameter_construction_no_value(self):
        m = ConcreteModel()

        class test_class():
            # Mook up property method class for testing
            def build_parameters(c):
                c.test_var = Var()

        with pytest.raises(ConfigurationError,
                           match="params parameter test_var was not assigned "
                           "a value. Please check your configuration "
                           "arguments."):
            m.params = DummyParameterBlock(default={
                "components": {
                    "a": {"dens_mol_liq_comp": test_class},
                    "b": {},
                    "c": {}},
                "phases": {
                    "p1": {"equation_of_state": DummyEoS},
                    "p2": {"equation_of_state": DummyEoS}},
                "state_definition": modules[__name__],
                "pressure_ref": 1e5,
                "temperature_ref": 300,
                "base_units": base_units})

    @pytest.mark.unit
    def test_parameter_construction_no_data(self):
        m = ConcreteModel()

        class test_class():
            # Mook up property method class for testing
            def build_parameters(c):
                c.config.parameter_data["test"]

        with pytest.raises(ConfigurationError,
                           match="params values were not defined for "
                           "parameter dens_mol_liq_comp in component a. "
                           "Please check the parameter_data argument to "
                           "ensure values are provided."):
            m.params = DummyParameterBlock(default={
                "components": {
                    "a": {"dens_mol_liq_comp": test_class},
                    "b": {},
                    "c": {}},
                "phases": {
                    "p1": {"equation_of_state": "foo"},
                    "p2": {"equation_of_state": "bar"}},
                "state_definition": modules[__name__],
                "pressure_ref": 1e5,
                "temperature_ref": 300,
                "base_units": base_units})

    @pytest.mark.unit
    def test_no_elements(self):
        m = ConcreteModel()
        m.params = DummyParameterBlock(default={
                "components": {"a": {}, "b": {}, "c": {}},
                "phases": {
                    "p1": {"type": LiquidPhase,
                           "component_list": ["a", "b"],
                           "equation_of_state": DummyEoS},
                    "p2": {"equation_of_state": DummyEoS}},
                "state_definition": modules[__name__],
                "pressure_ref": 1e5,
                "temperature_ref": 300,
                "base_units": base_units})

        assert not hasattr(m.params, "element_list")
        assert not hasattr(m.params, "element_comp")

    @pytest.mark.unit
    def test_partial_elements(self):
        m = ConcreteModel()

        with pytest.raises(ConfigurationError,
                           match="params not all Components declared an "
                           "elemental_composition argument. Either all "
                           "Components must declare this, or none."):
            m.params = DummyParameterBlock(default={
                    "components": {"a": {"elemental_composition": {"e1": 1}},
                                   "b": {},
                                   "c": {}},
                    "phases": {
                        "p1": {"type": LiquidPhase,
                               "component_list": ["a", "b"],
                               "equation_of_state": DummyEoS},
                        "p2": {"equation_of_state": DummyEoS}},
                    "state_definition": modules[__name__],
                    "pressure_ref": 1e5,
                    "temperature_ref": 300,
                    "base_units": base_units})

    @pytest.mark.unit
    def test_elements_not_float(self):
        m = ConcreteModel()

        with pytest.raises(ConfigurationError,
                           match="params values in elemental_composition must "
                           "be integers \(not floats\)\: e1\: 2.0."):
            m.params = DummyParameterBlock(default={
                    "components": {"a": {"elemental_composition": {"e1": 2.0}},
                                   "b": {},
                                   "c": {}},
                    "phases": {
                        "p1": {"type": LiquidPhase,
                               "component_list": ["a", "b"],
                               "equation_of_state": DummyEoS},
                        "p2": {"equation_of_state": DummyEoS}},
                    "state_definition": modules[__name__],
                    "pressure_ref": 1e5,
                    "temperature_ref": 300,
                    "base_units": base_units})

    @pytest.mark.unit
    def test_elements(self):
        m = ConcreteModel()

        m.params = DummyParameterBlock(default={
                "components": {
                    "a": {"elemental_composition": {"e1": 1, "e2": 2}},
                    "b": {"elemental_composition": {"e3": 3, "e4": 4}},
                    "c": {"elemental_composition": {"e1": 5, "e3": 6}}},
                "phases": {
                    "p1": {"type": LiquidPhase,
                           "component_list": ["a", "b"],
                           "equation_of_state": DummyEoS},
                    "p2": {"equation_of_state": DummyEoS}},
                "state_definition": modules[__name__],
                "pressure_ref": 1e5,
                "temperature_ref": 300,
                "base_units": base_units})

        assert isinstance(m.params.element_list, Set)
        assert len(m.params.element_list) == 4
        assert m.params.element_comp == {
            "a": {"e1": 1, "e2": 2, "e3": 0, "e4": 0},
            "b": {"e1": 0, "e2": 0, "e3": 3, "e4": 4},
            "c": {"e1": 5, "e2": 0, "e3": 6, "e4": 0}}

    @pytest.mark.unit
    def test_henry(self):
        m = ConcreteModel()

        m.params = DummyParameterBlock(default={
                "components": {
                    "a": {"henry_component": {"p1": modules[__name__]}},
                    "b": {},
                    "c": {}},
                "phases": {
                    "p1": {"type": LiquidPhase,
                           "component_list": ["a", "b"],
                           "equation_of_state": DummyEoS},
                    "p2": {"equation_of_state": DummyEoS}},
                "state_definition": modules[__name__],
                "pressure_ref": 1e5,
                "temperature_ref": 300,
                "base_units": base_units})

        assert isinstance(m.params.a.test_param_p1, Var)
        assert m.params.a.test_param_p1.value == 42

    @pytest.mark.unit
    def test_henry_invalid_phase_name(self):
        m = ConcreteModel()

        with pytest.raises(ConfigurationError,
                           match="params component a was marked as a Henry's "
                           "Law component in phase p3, but this is not a "
                           "valid phase name."):
            m.params = DummyParameterBlock(default={
                    "components": {
                        "a": {"henry_component": {"p3": modules[__name__]}},
                        "b": {},
                        "c": {}},
                    "phases": {
                        "p1": {"type": LiquidPhase,
                               "component_list": ["a", "b"],
                               "equation_of_state": DummyEoS},
                        "p2": {"equation_of_state": DummyEoS}},
                    "state_definition": modules[__name__],
                    "pressure_ref": 1e5,
                    "temperature_ref": 300,
                    "base_units": base_units})

    @pytest.mark.unit
    def test_henry_invalid_phase_type(self):
        m = ConcreteModel()

        with pytest.raises(ConfigurationError,
                           match="params component a was marked as a Henry's "
                           "Law component in phase p2, but this is not a "
                           "Liquid phase."):
            m.params = DummyParameterBlock(default={
                    "components": {
                        "a": {"henry_component": {"p2": modules[__name__]}},
                        "b": {},
                        "c": {}},
                    "phases": {
                        "p1": {"type": LiquidPhase,
                               "component_list": ["a", "b"],
                               "equation_of_state": DummyEoS},
                        "p2": {"equation_of_state": DummyEoS}},
                    "state_definition": modules[__name__],
                    "pressure_ref": 1e5,
                    "temperature_ref": 300,
                    "base_units": base_units})

    @pytest.mark.unit
    def test_inherent_reactions(self):
        m = ConcreteModel()
        m.params = DummyParameterBlock(default={
                "components": {"a": {}, "b": {}, "c": {}},
                "phases": {
                    "p1": {"type": LiquidPhase,
                           "component_list": ["a", "b"],
                           "equation_of_state": DummyEoS},
                    "p2": {"equation_of_state": DummyEoS}},
                "state_definition": modules[__name__],
                "pressure_ref": 1e5,
                "temperature_ref": 300,
                "base_units": base_units,
                "inherent_reactions": {
                    "e1": {"stoichiometry": {("p1", "a"): -3,
                                             ("p1", "b"): 4},
                           "heat_of_reaction": "foo",
                           "equilibrium_form": "foo"}}})

        assert m.params.has_inherent_reactions

        assert isinstance(m.params.inherent_reaction_idx, Set)
        assert len(m.params.inherent_reaction_idx) == 1
        assert m.params.inherent_reaction_idx == ["e1"]

        assert hasattr(m.params, "inherent_reaction_stoichiometry")
        assert len(m.params.inherent_reaction_stoichiometry) == 5
        assert m.params.inherent_reaction_stoichiometry == {
            ("e1", "p1", "a"): -3, ("e1", "p1", "b"): 4,
            ("e1", "p2", "a"): 0, ("e1", "p2", "b"): 0, ("e1", "p2", "c"): 0}

        assert isinstance(m.params.reaction_e1, Block)
        assert isinstance(m.params.reaction_e1.reaction_order, Var)
        assert len(m.params.reaction_e1.reaction_order) == 5
        for i in m.params.reaction_e1.reaction_order:
            order = {("p1", "a"): -3, ("p1", "b"): 4,
                     ("p2", "a"): 0, ("p2", "b"): 0, ("p2", "c"): 0}
            assert m.params.reaction_e1.reaction_order[i].value == order[i]

    @pytest.mark.unit
    def test_inherent_reactions_no_stoichiometry(self):
        m = ConcreteModel()

        with pytest.raises(ConfigurationError,
                           match="params inherent reaction e1 was not "
                           "provided with a stoichiometry configuration "
                           "argument."):
            m.params = DummyParameterBlock(default={
                "components": {"a": {}, "b": {}, "c": {}},
                "phases": {
                    "p1": {"type": LiquidPhase,
                           "component_list": ["a", "b"],
                           "equation_of_state": DummyEoS},
                    "p2": {"equation_of_state": DummyEoS}},
                "state_definition": modules[__name__],
                "pressure_ref": 1e5,
                "temperature_ref": 300,
                "base_units": base_units,
                "inherent_reactions": {
                    "e1": {"heat_of_reaction": "foo",
                           "equilibrium_form": "foo"}}})

    @pytest.mark.unit
    def test_inherent_reactions_invalid_phase_stoichiometry(self):
        m = ConcreteModel()

        with pytest.raises(ConfigurationError,
                           match="params stoichiometry for inherent "
                           "reaction e1 included unrecognised phase p7."):
            m.params = DummyParameterBlock(default={
                "components": {"a": {}, "b": {}, "c": {}},
                "phases": {
                    "p1": {"type": LiquidPhase,
                           "component_list": ["a", "b"],
                           "equation_of_state": DummyEoS},
                    "p2": {"equation_of_state": DummyEoS}},
                "state_definition": modules[__name__],
                "pressure_ref": 1e5,
                "temperature_ref": 300,
                "base_units": base_units,
                "inherent_reactions": {
                    "e1": {"stoichiometry": {("p7", "a"): -3,
                                             ("p1", "b"): 4},
                           "heat_of_reaction": "foo",
                           "equilibrium_form": "foo"}}})

    @pytest.mark.unit
    def test_inherent_reactions_invalid_component_stoichiometry(self):
        m = ConcreteModel()

        with pytest.raises(ConfigurationError,
                           match="params stoichiometry for inherent "
                           "reaction e1 included unrecognised component c7."):
            m.params = DummyParameterBlock(default={
                "components": {"a": {}, "b": {}, "c": {}},
                "phases": {
                    "p1": {"type": LiquidPhase,
                           "component_list": ["a", "b"],
                           "equation_of_state": DummyEoS},
                    "p2": {"equation_of_state": DummyEoS}},
                "state_definition": modules[__name__],
                "pressure_ref": 1e5,
                "temperature_ref": 300,
                "base_units": base_units,
                "inherent_reactions": {
                    "e1": {"stoichiometry": {("p1", "c7"): -3,
                                             ("p1", "b"): 4},
                           "heat_of_reaction": "foo",
                           "equilibrium_form": "foo"}}})

    @pytest.mark.unit
    def test_inherent_reactions_no_form(self):
        m = ConcreteModel()

        with pytest.raises(ConfigurationError,
                           match="params inherent reaction e1 was not "
                           "provided with a equilibrium_form configuration "
                           "argument."):
            m.params = DummyParameterBlock(default={
                "components": {"a": {}, "b": {}, "c": {}},
                "phases": {
                    "p1": {"type": LiquidPhase,
                           "component_list": ["a", "b"],
                           "equation_of_state": DummyEoS},
                    "p2": {"equation_of_state": DummyEoS}},
                "state_definition": modules[__name__],
                "pressure_ref": 1e5,
                "temperature_ref": 300,
                "base_units": base_units,
                "inherent_reactions": {
                    "e1": {"stoichiometry": {("p1", "a"): -3,
                                             ("p1", "b"): 4}}}})

    @pytest.mark.unit
    def test_default_scaling(self):
        m = ConcreteModel()
        m.params = DummyParameterBlock(default={
                "components": {"a": {}, "b": {}, "c": {}},
                "phases": {
                    "p1": {"type": LiquidPhase,
                           "component_list": ["a", "b"],
                           "equation_of_state": DummyEoS},
                    "p2": {"equation_of_state": DummyEoS}},
                "state_definition": modules[__name__],
                "pressure_ref": 1e5,
                "temperature_ref": 300,
                "base_units": base_units})

        dsf = m.params.default_scaling_factor

        assert dsf[("temperature", None)] == 1e-2
        assert dsf[("pressure", None)] == 1e-5
        assert dsf[("dens_mol_phase", None)] == 1e-2
        assert dsf[("enth_mol", None)] == 1e-4
        assert dsf[("entr_mol", None)] == 1e-2
        assert dsf[("fug_phase_comp", None)] == 1e-4
        assert dsf[("fug_coeff_phase_comp", None)] == 1
        assert dsf[("gibbs_mol", None)] == 1e-4
        assert dsf[("mole_frac_comp", None)] == 1e3
        assert dsf[("mole_frac_phase_comp", None)] == 1e3
        assert dsf[("mw", None)] == 1e3
        assert dsf[("mw_comp", None)] == 1e3
        assert dsf[("mw_phase", None)] == 1e3

    @pytest.mark.unit
    def test_default_scaling_convert(self):
        m = ConcreteModel()
        m.params = DummyParameterBlock(default={
                "components": {"a": {}, "b": {}, "c": {}},
                "phases": {
                    "p1": {"type": LiquidPhase,
                           "component_list": ["a", "b"],
                           "equation_of_state": DummyEoS},
                    "p2": {"equation_of_state": DummyEoS}},
                "state_definition": modules[__name__],
                "pressure_ref": 1e5,
                "temperature_ref": 300,
                "base_units": {"time": pyunits.minutes,
                               "length": pyunits.foot,
                               "mass": pyunits.pound,
                               "amount": pyunits.mol,
                               "temperature": pyunits.degR}})

        dsf = m.params.default_scaling_factor

        assert dsf[("temperature", None)] == 1e-2
        assert dsf[("pressure", None)] == 1e-8
        assert dsf[("dens_mol_phase", None)] == 1
        assert dsf[("enth_mol", None)] == 1e-9
        assert dsf[("entr_mol", None)] == 1e-7
        assert dsf[("fug_phase_comp", None)] == 1e-7
        assert dsf[("fug_coeff_phase_comp", None)] == 1
        assert dsf[("gibbs_mol", None)] == 1e-9
        assert dsf[("mole_frac_comp", None)] == 1e3
        assert dsf[("mole_frac_phase_comp", None)] == 1e3
        assert dsf[("mw", None)] == 1e3
        assert dsf[("mw_comp", None)] == 1e3
        assert dsf[("mw_phase", None)] == 1e3


# -----------------------------------------------------------------------------
# Dummy methods for testing build calls to sub-modules
def define_state(b):
    b.state_defined = True


def get_material_flow_basis(self, *args, **kwargs):
    return MaterialFlowBasis.molar


def dummy_method(*args, **kwargs):
    return 42


class TestGenericStateBlock(object):
    @pytest.fixture()
    def frame(self):
        m = ConcreteModel()
        m.params = DummyParameterBlock(default={
                "components": {
<<<<<<< HEAD
                    "a": {"type": Solvent,
                          "pressure_sat_comp": dummy_method},
                    "b": {"pressure_sat_comp": dummy_method},
                    "c": {"pressure_sat_comp": dummy_method}},
=======
                    "a": {"diffus_phase_comp": {"p1": dummy_method,
                                                "p2": dummy_method},
                          "pressure_sat_comp": dummy_method},
                    "b": {"diffus_phase_comp": {"p1": dummy_method,
                                                "p2": dummy_method},
                          "pressure_sat_comp": dummy_method},
                    "c": {"diffus_phase_comp": {"p1": dummy_method,
                                                "p2": dummy_method},
                          "pressure_sat_comp": dummy_method}},
>>>>>>> 6cc7fb8c
                "phases": {
                    "p1": {"equation_of_state": DummyEoS,
                           "therm_cond_phase": dummy_method,
                           "surf_tens_phase": dummy_method,
                           "visc_d_phase": dummy_method},
                    "p2": {"equation_of_state": DummyEoS,
                           "therm_cond_phase": dummy_method,
                           "surf_tens_phase": dummy_method,
                           "visc_d_phase": dummy_method}},
                "state_definition": modules[__name__],
                "pressure_ref": 1e5,
                "temperature_ref": 300,
                "base_units": base_units})

        m.props = m.params.build_state_block([1],
                                             default={"defined_state": False})
        m.props[1].get_material_flow_basis = MethodType(
            get_material_flow_basis, m.props[1].get_material_flow_basis)

        # Add necessary variables to state block
        m.props[1].flow_mol = Var(bounds=(0, 3000))
        m.props[1].pressure = Var(bounds=(1000, 3000))
        m.props[1].temperature = Var(bounds=(100, 200))
        m.props[1].mole_frac_phase_comp = Var(m.params.phase_list,
                                              m.params.component_list,
                                              initialize=0.3)
        m.props[1].phase_frac = Var(m.params.phase_list)

        return m

    @pytest.mark.unit
    def test_build(self, frame):
        assert isinstance(frame.props, Block)
        assert len(frame.props) == 1

        # Check for expected behaviour for dummy methods
        assert frame.props[1].state_defined
        assert isinstance(frame.props[1].dummy_var, Var)
        assert frame.props[1].eos_common == 2

    @pytest.mark.unit
    def test_basic_scaling(self, frame):
        frame.props[1].calculate_scaling_factors()

        assert frame.props[1].scaling_check

        assert len(frame.props[1].scaling_factor) == 8
        assert frame.props[1].scaling_factor[
            frame.props[1].temperature] == 0.01
        assert frame.props[1].scaling_factor[
            frame.props[1].pressure] == 1e-5
        assert frame.props[1].scaling_factor[
            frame.props[1].mole_frac_phase_comp["p1", "a"]] == 1000
        assert frame.props[1].scaling_factor[
            frame.props[1].mole_frac_phase_comp["p1", "b"]] == 1000
        assert frame.props[1].scaling_factor[
            frame.props[1].mole_frac_phase_comp["p1", "c"]] == 1000
        assert frame.props[1].scaling_factor[
            frame.props[1].mole_frac_phase_comp["p2", "a"]] == 1000
        assert frame.props[1].scaling_factor[
            frame.props[1].mole_frac_phase_comp["p2", "b"]] == 1000
        assert frame.props[1].scaling_factor[
            frame.props[1].mole_frac_phase_comp["p2", "c"]] == 1000

    @pytest.mark.unit
    def test_build_all(self, frame):
        # Add necessary parameters
        frame.params.a.mw = 1
        frame.params.b.mw = 2
        frame.params.c.mw = 3

        # Add variables that would be built by state definition
        frame.props[1].flow_mol_phase_comp = Var(
            frame.props[1].phase_component_set)

        # Call all properties in metadata and assert they exist.
        for p in frame.params.get_metadata().properties:
            if p.endswith(("apparent", "true")):
                # True and apparent properties require electrolytes, which are
                # not tested here
                # Check that method exists and continue
                assert hasattr(
                    frame.props[1],
                    frame.params.get_metadata().properties[p]["method"])
                continue
            elif p.endswith(("bubble", "dew")):
                # Bubble and dew properties require phase equilibria, which are
                # not tested here
                # Check that method exists and continue
                assert hasattr(
                    frame.props[1],
                    frame.params.get_metadata().properties[p]["method"])
                continue
            elif p in ["dh_rxn", "log_k_eq"]:
                # Not testing inherent reactions here either
                # Check that method exists and continue
                assert hasattr(
                    frame.props[1],
                    frame.params.get_metadata().properties[p]["method"])
                continue
            elif p in ["diffus_phase_comp"]:
                # phase indexed properties - these will be tested separately.
                continue
            else:
                assert hasattr(frame.props[1], p)

    @pytest.mark.unit
    def test_flows(self, frame):

        # Need to set the material flow basis for this test
        def set_flow_basis():
            return MaterialFlowBasis.molar
        frame.props[1].get_material_flow_basis = set_flow_basis

        frame.props[1].flow_mol.fix(100)
        frame.props[1].phase_frac['p1'].fix(0.75)
        frame.props[1].phase_frac['p2'].fix(0.25)
        frame.props[1].mole_frac_phase_comp['p1', 'a'].fix(0.1)
        frame.props[1].mole_frac_phase_comp['p1', 'b'].fix(0.2)
        frame.props[1].mole_frac_phase_comp['p1', 'c'].fix(0.7)
        frame.props[1].mole_frac_phase_comp['p2', 'c'].fix(0.1)
        frame.props[1].mole_frac_phase_comp['p2', 'b'].fix(0.2)
        frame.props[1].mole_frac_phase_comp['p2', 'a'].fix(0.7)
        frame.props[1].params.get_component('a').mw = 2
        frame.props[1].params.get_component('b').mw = 3
        frame.props[1].params.get_component('c').mw = 4

        assert value(frame.props[1].flow_vol) == pytest.approx(
            100/55e3, rel=1e-4)
        assert value(frame.props[1].flow_vol_phase['p1']) == \
            pytest.approx(100/55e3*0.75, rel=1e-4)
        assert value(frame.props[1].flow_vol_phase['p2']) == \
            pytest.approx(100/55e3*0.25, rel=1e-4)
        assert value(frame.props[1].flow_mol_comp['a']) == \
            pytest.approx(100*0.1*0.75 + 100*0.7*0.25, rel=1e-4)
        assert value(frame.props[1].flow_mol_comp['b']) == \
            pytest.approx(100*0.2*0.75 + 100*0.2*0.25, rel=1e-4)
        assert value(frame.props[1].flow_mol_comp['c']) == \
            pytest.approx(100*0.1*0.25 + 100*0.7*0.75, rel=1e-4)
        assert value(frame.props[1].mw_comp['a']) == \
            pytest.approx(2, rel=1e-4)
        assert value(frame.props[1].mw_phase['p1']) == \
            pytest.approx(2*0.1 + 3*0.2 + 4*0.7, rel=1e-4)
        assert value(frame.props[1].mw) == \
            pytest.approx(0.75*(2*0.1 + 3*0.2 + 4*0.7) +
                          0.25*(2*0.7 + 3*0.2 + 4*0.1), rel=1e-4)
        assert value(frame.props[1].flow_mass) == \
            pytest.approx(100*0.75*(2*0.1 + 3*0.2 + 4*0.7) +
                          100*0.25*(2*0.7 + 3*0.2 + 4*0.1), rel=1e-4)
        assert value(frame.props[1].flow_mass_phase["p1"]) == \
            pytest.approx(100*0.75*(2*0.1 + 3*0.2 + 4*0.7), rel=1e-4)
        assert value(frame.props[1].flow_mass_phase["p2"]) == \
            pytest.approx(100*0.25*(2*0.7 + 3*0.2 + 4*0.1), rel=1e-4)

    class dummy_prop():
        def return_expression(*args, **kwargs):
            return 4

    @pytest.mark.unit
    def test_diffus_phase_comp(self, frame):
        frame.params.a.config.diffus_phase_comp = {
            "p1": TestGenericStateBlock.dummy_prop,
            "p2": TestGenericStateBlock.dummy_prop}
        frame.params.b.config.diffus_phase_comp = {
            "p2": TestGenericStateBlock.dummy_prop}
        frame.params.c.config.diffus_phase_comp = {
            "p1": TestGenericStateBlock.dummy_prop}

        # There should be two skipped indices, so length should be 4
        assert len(frame.props[1].diffus_phase_comp) == 4
        assert value(frame.props[1].diffus_phase_comp["p1", "a"]) == 4
        assert value(frame.props[1].diffus_phase_comp["p2", "a"]) == 4
        assert value(frame.props[1].diffus_phase_comp["p2", "b"]) == 4
        assert value(frame.props[1].diffus_phase_comp["p1", "c"]) == 4

    @pytest.mark.unit
    def test_surf_tens_phase(self, frame):
        # Surface tension is only built for Liquid Phases, and we have none.
        # All values should be None.
        for p in frame.props[1].phase_list:
            assert value(frame.props[1].surf_tens_phase[p]) is None

    @pytest.mark.unit
    def test_therm_cond_phase(self, frame):
        frame.params.p1.config.therm_cond_phase = \
            TestGenericStateBlock.dummy_prop
        frame.params.p2.config.therm_cond_phase = \
            TestGenericStateBlock.dummy_prop

        for p in frame.props[1].phase_list:
            assert value(frame.props[1].therm_cond_phase[p]) == 4

    @pytest.mark.unit
    def test_visc_d_phase(self, frame):
        frame.params.p1.config.visc_d_phase = \
            TestGenericStateBlock.dummy_prop
        frame.params.p2.config.visc_d_phase = \
            TestGenericStateBlock.dummy_prop

        for p in frame.props[1].phase_list:
            assert value(frame.props[1].visc_d_phase[p]) == 4<|MERGE_RESOLUTION|>--- conflicted
+++ resolved
@@ -981,13 +981,8 @@
         m = ConcreteModel()
         m.params = DummyParameterBlock(default={
                 "components": {
-<<<<<<< HEAD
                     "a": {"type": Solvent,
-                          "pressure_sat_comp": dummy_method},
-                    "b": {"pressure_sat_comp": dummy_method},
-                    "c": {"pressure_sat_comp": dummy_method}},
-=======
-                    "a": {"diffus_phase_comp": {"p1": dummy_method,
+                          "diffus_phase_comp": {"p1": dummy_method,
                                                 "p2": dummy_method},
                           "pressure_sat_comp": dummy_method},
                     "b": {"diffus_phase_comp": {"p1": dummy_method,
@@ -996,7 +991,6 @@
                     "c": {"diffus_phase_comp": {"p1": dummy_method,
                                                 "p2": dummy_method},
                           "pressure_sat_comp": dummy_method}},
->>>>>>> 6cc7fb8c
                 "phases": {
                     "p1": {"equation_of_state": DummyEoS,
                            "therm_cond_phase": dummy_method,
