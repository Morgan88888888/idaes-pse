--- conflicted
+++ resolved
@@ -442,72 +442,7 @@
                                      " block but has_phase_equilibrium"
                                      " is set to True.")
 
-<<<<<<< HEAD
-        self._make_params()
-        self._make_state_vars()
-        self._make_vars()
-        if not self.config.has_phase_equilibrium and \
-                self.config.parameters.config.valid_phase == "Liq":
-            self._make_liq_phase_eq()
-
-        if (self.config.has_phase_equilibrium) or \
-                (self.config.parameters.config.valid_phase ==
-                    ('Liq', 'Vap')) or \
-                (self.config.parameters.config.valid_phase ==
-                    ('Vap', 'Liq')):
-            self._make_flash_eq()
-
-        if not self.config.has_phase_equilibrium and \
-                self.config.parameters.config.valid_phase == "Vap":
-            self._make_vap_phase_eq()
-
-    def _make_params(self):
-        """Make references to the necessary parameters."""
-        # List of valid phases in property package
-        add_object_reference(self, "phase_list_ref",
-                             self.config.parameters.phase_list)
-
-        # Component list - a list of component identifiers
-        add_object_reference(self, "component_list_ref",
-                             self.config.parameters.component_list)
-
-        # Thermodynamic reference state
-        add_object_reference(self, "pressure_ref_ref",
-                             self.config.parameters.pressure_reference)
-        add_object_reference(self, "temperature_ref_ref",
-                             self.config.parameters.temperature_reference)
-
-        # Gas Constant
-        add_object_reference(self, "gas_const_ref",
-                             self.config.parameters.gas_const)
-
-        # Critical Properties
-        add_object_reference(self, "pressure_critical_ref",
-                             self.config.parameters.pressure_critical)
-        add_object_reference(self, "temperature_critical_ref",
-                             self.config.parameters.temperature_critical)
-
-        # Molecular weights
-        add_object_reference(self, "mw_comp_ref",
-                             self.config.parameters.mw_comp)
-
-        # Specific Enthalpy Coefficients
-        add_object_reference(self, "CpIG_ref",
-                             self.config.parameters.CpIG)
-
-        # Vapor pressure coeeficients
-        add_object_reference(self, "pressure_sat_coeff_ref",
-                             self.config.parameters.pressure_sat_coeff)
-
-        # heat of vaporization
-        add_object_reference(self, "dh_vap_ref",
-                             self.config.parameters.dh_vap)
-
-    def _make_state_vars(self):
-        """List the necessary state variable objects."""
-=======
         # Add state variables
->>>>>>> b59cd06e
         self.flow_mol = Var(initialize=1.0,
                             domain=NonNegativeReals,
                             doc='Component molar flowrate [mol/s]')
