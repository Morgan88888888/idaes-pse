--- conflicted
+++ resolved
@@ -31,16 +31,12 @@
                                     is_reaction_parameter_block,
                                     is_state_block)
 from idaes.core.util.misc import add_object_reference
-<<<<<<< HEAD
-import idaes.core.util.scaling as iscale
-=======
 # WHY on Python 3.6, using the alternate syntax "import idaes.core.util.scaling as iscale"
 # fails with "AttributeError: module 'idaes' has no attribute 'core'"
 # this is likely due to a bug/limitation in how the Python import mechanism resolves circular imports
 # for more information, see https://stackoverflow.com/questions/24807434
 # and the official Python bug report: http://bugs.python.org/issue30024
 from idaes.core.util import scaling as iscale
->>>>>>> 7125769b
 import idaes.logger as idaeslog
 
 _log = idaeslog.getLogger(__name__)
