##############################################################################
# Institute for the Design of Advanced Energy Systems Process Systems
# Engineering Framework (IDAES PSE Framework) Copyright (c) 2018, by the
# software owners: The Regents of the University of California, through
# Lawrence Berkeley National Laboratory,  National Technology & Engineering
# Solutions of Sandia, LLC, Carnegie Mellon University, West Virginia
# University Research Corporation, et al. All rights reserved.
#
# Please see the files COPYRIGHT.txt and LICENSE.txt for full copyright and
# license information, respectively. Both files are also available online
# at the URL "https://github.com/IDAES/idaes".
##############################################################################
"""
Base class for control volumes
"""

from __future__ import division

# Import Python libraries
import logging

# Import Pyomo libraries
from pyomo.common.config import ConfigBlock, ConfigValue, In
from pyutilib.enum import Enum

# Import IDAES cores
from idaes.core import ProcessBlockData, useDefault
from idaes.core.util.config import (is_physical_parameter_block,
                                    is_reaction_parameter_block)
from idaes.core.util.exceptions import (ConfigurationError,
                                        DynamicError,
                                        BurntToast)

__author__ = "Andrew Lee"

# Set up logger
_log = logging.getLogger(__name__)


# Enumerate options for material balances
MaterialBalanceType = Enum(
    'none',
    'componentPhase',
    'componentTotal',
    'elementTotal',
    'total')

# Enumerate options for energy balances
EnergyBalanceType = Enum(
    'none',
    'enthalpyPhase',
    'enthalpyTotal',
    'energyPhase',
    'energyTotal')

# Enumerate options for momentum balances
MomentumBalanceType = Enum(
    'none',
    'pressureTotal',
    'pressurePhase',
    'momentumTotal',
    'momentumPhase')

# Enumerate options for flow direction
FlowDirection = Enum(
    'forward',
    'backward')

# Enumerate options for material flow basis
MaterialFlowBasis = Enum(
    'molar',
    'mass',
    'other')

# Set up example ConfigBlock that will work with ControlVolume autobuild method
CONFIG_Base = ProcessBlockData.CONFIG()
CONFIG_Base.declare("dynamic", ConfigValue(
    default=useDefault,
    domain=In([useDefault, True, False]),
    description="Dynamic model flag",
    doc="""Indicates whether this model will be dynamic,
<<<<<<< HEAD
**default** - useDefault. 
=======
**default** - useDefault.
>>>>>>> 42f6b1e8
**Valid values:** {
**useDefault** - get flag from parent,
**True** - set as a dynamic model,
**False** - set as a steady-state model}"""))
CONFIG_Base.declare("has_holdup", ConfigValue(
    default=False,
    domain=In([True, False]),
    description="Holdup construction flag",
    doc="""Indicates whether holdup terms should be constructed or not.
Must be True if dynamic = True,
**default** - False.
**Valid values:** {
**True** - construct holdup terms,
**False** - do not construct holdup terms}"""))
CONFIG_Base.declare("material_balance_type", ConfigValue(
    default=MaterialBalanceType.componentPhase,
    domain=In(MaterialBalanceType),
    description="Material balance construction flag",
    doc="""Indicates what type of mass balance should be constructed,
**default** - MaterialBalanceType.componentPhase.
**Valid values:** {
**MaterialBalanceType.none** - exclude material balances,
**MaterialBalanceType.componentPhase** - use phase component balances,
**MaterialBalanceType.componentTotal** - use total component balances,
**MaterialBalanceType.elementTotal** - use total element balances,
**MaterialBalanceType.total** - use total material balance.}"""))
CONFIG_Base.declare("energy_balance_type", ConfigValue(
    default=EnergyBalanceType.enthalpyPhase,
    domain=In(EnergyBalanceType),
    description="Energy balance construction flag",
    doc="""Indicates what type of energy balance should be constructed,
**default** - EnergyBalanceType.enthalpyPhase.
**Valid values:** {
**EnergyBalanceType.none** - exclude energy balances,
**EnergyBalanceType.enthalpyTotal** - single ethalpy balance for material,
**EnergyBalanceType.enthalpyPhase** - ethalpy balances for each phase,
**EnergyBalanceType.energyTotal** - single energy balance for material,
**EnergyBalanceType.energyPhase** - energy balances for each phase.}"""))
CONFIG_Base.declare("momentum_balance_type", ConfigValue(
    default=MomentumBalanceType.pressureTotal,
    domain=In(MomentumBalanceType),
    description="Momentum balance construction flag",
    doc="""Indicates what type of momentum balance should be constructed,
**default** - MomentumBalanceType.pressureTotal.
**Valid values:** {
**MomentumBalanceType.none** - exclude momentum balances,
**MomentumBalanceType.pressureTotal** - single pressure balance for material,
**MomentumBalanceType.pressurePhase** - pressure balances for each phase,
**MomentumBalanceType.momentumTotal** - single momentum balance for material,
**MomentumBalanceType.momentumPhase** - momentum balances for each phase.}"""))
CONFIG_Base.declare("has_rate_reactions", ConfigValue(
    default=False,
    domain=In([True, False]),
    description="Rate reaction construction flag",
    doc="""Indicates whether terms for rate controlled reactions should be
constructed,
**default** - False.
**Valid values:** {
**True** - include kinetic reaction terms,
**False** - exclude kinetic reaction terms.}"""))
CONFIG_Base.declare("has_equilibrium_reactions", ConfigValue(
    default=False,
    domain=In([True, False]),
    description="Equilibrium reaction construction flag",
    doc="""Indicates whether terms for equilibrium controlled reactions
should be constructed,
**default** - False.
**Valid values:** {
**True** - include equilibrium reaction terms,
**False** - exclude equilibrium reaction terms.}"""))
CONFIG_Base.declare("has_phase_equilibrium", ConfigValue(
    default=False,
    domain=In([True, False]),
    description="Phase equilibrium construction flag",
    doc="""Indicates whether terms for phase equilibrium should be
constructed,
**default** = False.
**Valid values:** {
**True** - include phase equilibrium terms
**False** - exclude phase equilibrium terms.}"""))
CONFIG_Base.declare("has_mass_transfer", ConfigValue(
    default=False,
    domain=In([True, False]),
    description="Mass transfer term construction flag",
    doc="""Indicates whether terms for mass transfer should be constructed,
**default** - False.
**Valid values:** {
**True** - include mass transfer terms,
**False** - exclude mass transfer terms.}"""))
CONFIG_Base.declare("has_heat_transfer", ConfigValue(
    default=False,
    domain=In([True, False]),
    description="Heat transfer term construction flag",
    doc="""Indicates whether terms for heat transfer should be constructed,
**default** - False.
**Valid values:** {
**True** - include heat transfer terms,
**False** - exclude heat transfer terms.}"""))
CONFIG_Base.declare("has_work_transfer", ConfigValue(
    default=False,
    domain=In([True, False]),
    description="Work transfer term construction flag",
    doc="""Indicates whether terms for work transfer should be constructed,
**default** - False.
<<<<<<< HEAD
**Valid values** {,
=======
**Valid values** {
>>>>>>> 42f6b1e8
**True** - include work transfer terms,
**False** - exclude work transfer terms.}"""))
CONFIG_Base.declare("has_pressure_change", ConfigValue(
    default=False,
    domain=In([True, False]),
    description="Pressure change term construction flag",
    doc="""Indicates whether terms for pressure change should be
constructed,
**default** - False.
**Valid values:** {
**True** - include pressure change terms,
**False** - exclude pressure change terms.}"""))
CONFIG_Base.declare("property_package", ConfigValue(
    default=useDefault,
    domain=is_physical_parameter_block,
    description="Property package to use for control volume",
    doc="""Property parameter object used to define property calculations,
**default** - useDefault.
**Valid values:** {
**useDefault** - use default package from parent model or flowsheet,
**PropertyParameterObject** - a PropertyParameterBlock object.}"""))
CONFIG_Base.declare("property_package_args", ConfigBlock(
    implicit=True,
    description="Arguments to use for constructing property packages",
    doc="""A ConfigBlock with arguments to be passed to a property block(s)
 and used when constructing these,
**default** - None.
**Valid values:** {
see property package for documentation.}"""))
CONFIG_Base.declare("reaction_package", ConfigValue(
    default=None,
    domain=is_reaction_parameter_block,
    description="Reaction package to use for control volume",
    doc="""Reaction parameter object used to define reaction calculations,
**default** - None.
**Valid values:** {
**None** - no reaction package,
**ReactionParameterBlock** - a ReactionParameterBlock object.}"""))
CONFIG_Base.declare("reaction_package_args", ConfigBlock(
    implicit=True,
    description="Arguments to use for constructing reaction packages",
    doc="""A ConfigBlock with arguments to be passed to a reaction block(s)
and used when constructing these,
**default** - None.
**Valid values:** {
see reaction package for documentation.}"""))


class ControlVolumeBase(ProcessBlockData):
    """
    The ControlVolumeBase Class forms the base class for all IDAES
    ControlVolume models. The purpose of this class is to automate the tasks
    common to all control volume blockss and ensure that the necessary
    attributes of a control volume block are present.

    The most signfiicant role of the ControlVolumeBase class is to set up the
    bconstruction arguments for the control volume block, automatically link to
    the time domain of the parent block, and to get the information about the
    property and reaction packages.
    """

    CONFIG = ProcessBlockData.CONFIG()
    CONFIG.declare("dynamic", ConfigValue(
        domain=In([useDefault, True, False]),
        default=useDefault,
        description="Dynamic model flag",
        doc="""Indicates whether this model will be dynamic,
**default** - useDefault.
**Valid values:** {
**useDefault** - get flag from parent,
**True** - set as a dynamic model,
**False** - set as a steady-state model}"""))
    CONFIG.declare("property_package", ConfigValue(
        default=useDefault,
        domain=is_physical_parameter_block,
        description="Property package to use for control volume",
        doc="""Property parameter object used to define property calculations,
**default** - useDefault.
**Valid values:** {
**useDefault** - use default package from parent model or flowsheet,
**PropertyParameterObject** - a PropertyParameterBlock object.}"""))
    CONFIG.declare("property_package_args", ConfigBlock(
        implicit=True,
        description="Arguments to use for constructing property packages",
        doc="""A ConfigBlock with arguments to be passed to a property block(s)
and used when constructing these, **default** - None. **Valid values:** {
see property package for documentation.}"""))
    CONFIG.declare("reaction_package", ConfigValue(
        default=None,
        domain=is_reaction_parameter_block,
        description="Reaction package to use for control volume",
        doc="""Reaction parameter object used to define reaction calculations,
**default** - None.
**Valid values:** {
**None** - no reaction package,
**ReactionParameterBlock** - a ReactionParameterBlock object.}"""))
    CONFIG.declare("reaction_package_args", ConfigBlock(
        implicit=True,
        description="Arguments to use for constructing reaction packages",
        doc="""A ConfigBlock with arguments to be passed to a reaction block(s)
and used when constructing these,
**default** - None.
**Valid values:** {
see reaction package for documentation.}"""))
    CONFIG.declare("auto_construct", ConfigValue(
        default=False,
        domain=In([True, False]),
        description="Argument indicating whether ControlVolume should "
                    "automatically construct balance equations",
        doc="""If set to True, this argument will trigger the auto_construct
method which will attempt to construct a set of material, energy and momentum
balance equations based on the parent unit's config block. The parent unit must
<<<<<<< HEAD
have a config block which derives from CONFIG_Base,
**default** - False.
**Valid values:** {
**True** - use automatic construction,
=======
have a config block which derives from CONFIG_Base, **default** - False.
**Valid values:** {**True** - use automatic construction,
>>>>>>> 42f6b1e8
**False** - do not use automatic construciton.}"""))

    def build(self):
        """
        General build method for Control Volumes blocks. This method calls a
        number of sub-methods which automate the construction of expected
        attributes of all ControlVolume blocks.

        Inheriting models should call `super().build`.

        Args:
            None

        Returns:
            None
        """
        super(ControlVolumeBase, self).build()

        # Setup dynamics flag and time domain
        self._setup_dynamics()

        # Get property package details
        self._get_property_package()

        # Get indexing sets
        self._get_indexing_sets()

        # Get reaction package details (as necessary)
        self._get_reaction_package()

        if self.config.auto_construct is True:
            self._auto_construct()

    def add_geometry(self, *args, **kwargs):
        # Placeholder method for add_geometry
        raise NotImplementedError(
                "{} control volume class has not implemented a method for "
                "add_geometry. Please contact the "
                "developer of the ControlVolume class you are using."
                .format(self.name))

    def add_material_balances(self,
                              balance_type=MaterialBalanceType.componentPhase,
                              **kwargs):
        """
        General method for adding material balances to a control volume.
        This method makes calls to specialised sub-methods for each type of
        material balance.

        Args:
            balance_type - MaterialBalanceType Enum indicating which type of
                    material balance should be constructed.
            dynamic - argument indicating whether material balances should
                    include temporal derivative terms. If not provided,
                    will use the dynamic flag of the control volume block
            has_holdup - whether material holdup terms should be included in
                    material balances. Must be True if dynamic = True
            has_rate_reactions - whether default generation terms for rate
                    reactions should be included in material balances
            has_equilibrium_reactions - whether generation terms should for
                    chemical equilibrium reactions should be included in
                    material balances
            has_phase_equilibrium - whether generation terms should for phase
                    equilibrium behaviour should be included in material
                    balances
            has_mass_transfer - whether generic mass transfer terms should be
                    included in material balances
            custom_molar_term - a Pyomo Expression reresenting custom terms to
                    be included in material balances on a molar basis.
            custom_mass_term - a Pyomo Expression reresenting custom terms to
                    be included in material balances on a mass basis.

        Returns:
            Constraint objects constructed by sub-method
        """
        if balance_type == MaterialBalanceType.none:
            mb = None
        elif balance_type == MaterialBalanceType.componentPhase:
            mb = self.add_phase_component_balances(**kwargs)
        elif balance_type == MaterialBalanceType.componentTotal:
            mb = self.add_total_component_balances(**kwargs)
        elif balance_type == MaterialBalanceType.elementTotal:
            mb = self.add_total_element_balances(**kwargs)
        elif balance_type == MaterialBalanceType.total:
            mb = self.add_total_material_balances(**kwargs)
        else:
            raise BurntToast(
                    "{} invalid balance_type for add_material_balances."
                    "Please contact the IDAES developers with this bug."
                    .format(self.name))

        return mb

    def add_energy_balances(self,
                            balance_type=EnergyBalanceType.enthalpyPhase,
                            **kwargs):
        """
        General method for adding energy balances to a control volume.
        This method makes calls to specialised sub-methods for each type of
        energy balance.

        Args:
            balance_type - EnergyBalanceType Enum indicating which type of
                    energy balance should be constructed.
            dynamic - argument indicating whether energy balances should
                    include temporal derivative terms. If not provided,
                    will use the dynamic flag of the control volume block
            has_holdup - whether material holdup terms should be included in
                    energy balances. Must be True if dynamic = True
            has_heat_transfer - whether generic heat transfer terms should be
                    included in energy balances
            has_work_transfer - whether generic mass transfer terms should be
                    included in energy balances
            custom_term - a Pyomo Expression reresenting custom terms to
                    be included in energy balances

        Returns:
            Constraint objects constructed by sub-method
        """
        if balance_type == EnergyBalanceType.none:
            eb = None
        elif balance_type == EnergyBalanceType.enthalpyPhase:
            eb = self.add_phase_enthalpy_balances(**kwargs)
        elif balance_type == EnergyBalanceType.enthalpyTotal:
            eb = self.add_total_enthalpy_balances(**kwargs)
        elif balance_type == EnergyBalanceType.energyTotal:
            eb = self.add_total_energy_balances(**kwargs)
        elif balance_type == EnergyBalanceType.energyPhase:
            eb = self.add_phase_energy_balances(**kwargs)
        else:
            raise BurntToast(
                    "{} invalid balance_type for add_energy_balances."
                    "Please contact the IDAES developers with this bug."
                    .format(self.name))

        return eb

    def add_momentum_balances(self,
                              balance_type=MomentumBalanceType.pressureTotal,
                              **kwargs):
        """
        General method for adding momentum balances to a control volume.
        This method makes calls to specialised sub-methods for each type of
        momentum balance.

        Args:
            balance_type - MomentumBalanceType Enum indicating which type of
                    momentum balance should be constructed.
            dynamic - argument indicating whether momentum balances should
                    include temporal derivative terms. If not provided,
                    will use the dynamic flag of the control volume block
            has_holdup - whether momentum holdup terms should be included in
                    momentum balances. Must be True if dynamic = True
            has_pressure_change - whether default generation terms for pressure
                    change should be included in momentum balances
            custom_term - a Pyomo Expression reresenting custom terms to
                    be included in momentum balances

        Returns:
            Constraint objects constructed by sub-method
        """
        if balance_type == MomentumBalanceType.none:
            mb = None
        elif balance_type == MomentumBalanceType.pressureTotal:
            mb = self.add_total_pressure_balances(**kwargs)
        elif balance_type == MomentumBalanceType.pressurePhase:
            mb = self.add_phase_pressure_balances(**kwargs)
        elif balance_type == MomentumBalanceType.momentumTotal:
            mb = self.add_total_momentum_balances(**kwargs)
        elif balance_type == MomentumBalanceType.momentumPhase:
            mb = self.add_phase_momentum_balances(**kwargs)
        else:
            raise BurntToast(
                    "{} invalid balance_type for add_momentum_balances."
                    "Please contact the IDAES developers with this bug."
                    .format(self.name))

        return mb

    def _auto_construct(self):
        """
        Placeholder _auto_construct method to ensure a useful exception is
        returned if auto_build is set to True but something breaks in the
        process. Derived ControlVolume classes should overload this.

        Args:
            None

        Returns:
            None
        """
        self.add_geometry()
        self.add_state_blocks()
        self.add_reaction_blocks()

        self.add_material_balances(
            material_balance_type=self.config.material_balance_type,
            dynamic=self.config.dynamic,
            has_holdup=self.config.has_holdup,
            has_rate_reactions=self.config.has_rate_reactions,
            has_equilibrium_reactions=self.config.has_equilibrium_reactions,
            has_phase_equilibrium=self.config.has_phase_equilibrium,
            has_mass_transfer=self.config.has_mass_transfer)

        self.add_energy_balances(
            energy_balance_type=self.config.energy_balance_type,
            dynamic=self.config.dynamic,
            has_holdup=self.config.has_holdup,
            has_heat_transfer=self.config.has_heat_transfer,
            has_work_transfer=self.config.has_work_transfer)

        try:
            self.apply_transformation()
        except AttributeError:
            pass

    def _setup_dynamics(self):
        """
        This method automates the setting of the dynamic flag and time domain
        for control volume blocks.

        If dynamic flag is 'use_parent_value', method attempts to get the value
        of the dynamic flag from the parent model, otherwise the local value is
        used. The time domain is always collected from the parent model.

        Finally, the method checks the has_holdup argument (if present), and
        ensures that has_holdup is True if dynamic is True.

        Args:
            None

        Returns:
            None
        """
        # Check the dynamic flag, and retrieve if necessary
        if self.config.dynamic == useDefault:
            # Get dynamic flag from parent
            try:
                self.config.dynamic = self.parent_block().config.dynamic
            except AttributeError:
                # If parent does not have dynamic flag, raise Exception
                raise DynamicError('{} has a parent model '
                                   'with no dynamic attribute.'
                                   .format(self.name))

        # Try to get reference to time object from parent
        try:
            # TODO : replace with Reference
            object.__setattr__(self, "time", self.parent_block().time)
        except AttributeError:
            raise DynamicError('{} has a parent model '
                               'with no time domain'.format(self.name))

        # Check has_holdup, if present
        if self.config.dynamic:
            if hasattr(self.config, "has_holdup"):
                if not self.config.has_holdup:
                    # Dynamic model must have has_holdup = True
<<<<<<< HEAD
                    raise ConfigurationError(
                            '{} inconsistent arguments for control volume. '
                            'dynamic was set to True, which requires that'
                            'has_holdup = True (was False). Please correct '
                            'your arguments to be consistent.'
                            .format(self.name))
=======
                    raise ConfigurationError(
                            '{} inconsistent arguments for control volume. '
                            'dynamic was set to True, which requires that'
                            'has_holdup = True (was False). Please correct '
                            'your arguments to be consistent.'
                            .format(self.name))

    def _get_property_package(self):
        """
        This method gathers the necessary information about the property
        package to be used in the control volume block.

        If a property package has not been provided by the user, the method
        searches up the model tree until it finds an object with the
        'default_property_package' attribute and uses this package for the
        control volume block.

        The method also gathers any default construction arguments specified
        for the property package and combines these with any arguments
        specified by the user for the control volume block (user specified
        arguments take priority over defaults).

        Args:
            None

        Returns:
            None
        """
        # Get property_package block if not provided in arguments
        parent = self.parent_block()
        if self.config.property_package == useDefault:
            # Try to get property_package from parent
            try:
                if parent.config.property_package is None:
                    parent.config.property_package = \
                        self._get_default_prop_pack()

                self.config.property_package = parent.config.property_package
            except AttributeError:
                self.config.property_package = self._get_default_prop_pack()

        # Get module of property package
        self._property_module = self.config.property_package._package_module

        # Check for any flowsheet level build arguments
        for k in self.config.property_package.config.default_arguments:
            if k not in self.config.property_package_args:
                self.config.property_package_args[k] = \
                    self.config.property_package.config.default_arguments[k]

    def _get_default_prop_pack(self):
        """
        This method is used to find a default property package defined at the
        flowsheet level if a package is not provided as an argument when
        instantiating the control volume block.

        Args:
            None

        Returns:
            None
        """
        parent = self.parent_block()
        while True:
            if hasattr(parent.config, "default_property_package"):
                break
            else:
                if parent.parent_block() is None:
                    raise ConfigurationError(
                            '{} no property package provided and '
                            'no default defined. Found end of '
                            'parent tree.'.format(self.name))
                elif parent.parent_block() == parent:
                    raise ConfigurationError(
                            '{} no property package provided and '
                            'no default defined. Found recursive '
                            'loop in parent tree.'.format(self.name))
                parent = parent.parent_block()

        _log.info('{} Using default property package'
                  .format(self.name))

        if parent.config.default_property_package is None:
            raise ConfigurationError(
                             '{} no default property package has been '
                             'specified at flowsheet level ('
                             'default_property_package = None)'
                             .format(self.name))

        return parent.config.default_property_package

    def _get_indexing_sets(self):
        """
        This method collects all necessary indexing sets from property
        parameter block and makes references to these for use within the
        control volume block. Collected indexing sets are phase_list and
        component_list.

        Args:
            None

        Returns:
            None
        """
        # Get phase and component list(s)
        try:
            # TODO : Look at ways to use Pyomo references, or create new Set
            object.__setattr__(self, "phase_list",
                               self.config.property_package.phase_list)
        except AttributeError:
            raise PropertyPackageError(
                    '{} property_package provided does not '
                    'contain a phase_list. '
                    'Please contact the developer of the property package.'
                    .format(self.name))
        try:
            # TODO : Look at ways to use Pyomo references, or create new Set
            object.__setattr__(self, "component_list",
                               self.config.property_package.component_list)
        except AttributeError:
            raise PropertyPackageError(
                    '{} property_package provided does not '
                    'contain a component_list. '
                    'Please contact the developer of the property package.'
                    .format(self.name))

    def _get_reaction_package(self):
        """
        This method gathers the necessary information about the reaction
        package to be used in the control volume block (if required).

        If a reaction package has been provided by the user, the method
        gathers any default construction arguments specified
        for the reaction package and combines these with any arguments
        specified by the user for the control volume block (user specified
        arguments take priority over defaults).

        Args:
            None

        Returns:
            None
        """
        if self.config.reaction_package is not None:
            # Get module of reaction package
            self._reaction_module = \
                self.config.reaction_package._package_module

            # Check for any flowsheet level build arguments
            for k in self.config.reaction_package.config.default_arguments:
                if k not in self.config.reaction_package_args:
                    self.config.reaction_package_args[k] = \
                       self.config.reaction_package.config.default_arguments[k]

    def _validate_add_balance_arguments(self, dynamic, has_holdup):
        """
        Method to validate dynamic and has_holdup arguments used by many
        balance equation methods.

        Args:
            dynamic, has_holdup

        Returns:
            Validated values of dynamic and has_holdup
        """
        # If dynamic argument not provided, try to get argument from parent
        if dynamic == useDefault:
            dynamic = self.config.dynamic
        elif dynamic and not self.config.dynamic:
            raise DynamicError("{} cannot have dynamic balance equations "
                               "within a steady-state control volume."
                               .format(self.name))

        # If dynamic = True, has_holdup must also be True
        if dynamic and not has_holdup:
            raise ConfigurationError(
                    "{} invalid arguments for dynamic and has_holdup. "
                    "If dynamic = True, has_holdup must also be True (was "
                    "False)".format(self.name))

        return dynamic, has_holdup

    def _get_phase_comp_list(self):
        """
        Method to collect phase-component list from property package.
        If property pakcage does not define a phase-component list, then it is
        assumed that all components are present in all phases.

        Args:
            None

        Returns:
            phase_component_list
        """
        # Get phase component list(s)
        if hasattr(self.config.property_package, "phase_component_list"):
            phase_component_list = (
                    self.config.property_package.phase_component_list)
        else:
            # Otherwise assume all components in all phases
            phase_component_list = {}
            for p in self.phase_list:
                phase_component_list[p] = self.component_list

        return phase_component_list
>>>>>>> 42f6b1e8

    # Add placeholder methods for adding property and reaction packages
    def add_state_blocks(self, *args, **kwargs):
        raise NotImplementedError(
                "{} control volume class has not implemented a method for "
                "add_state_blocks. Please contact the "
                "developer of the ControlVolume class you are using."
                .format(self.name))

    def add_reaction_blocks(self, *args, **kwargs):
        raise NotImplementedError(
                "{} control volume class has not implemented a method for "
                "add_reaction_blocks. Please contact the "
                "developer of the ControlVolume class you are using."
                .format(self.name))

    # Add placeholder methods for all types of material, energy and momentum
    # balance equations which return NotImplementedErrors
    def add_phase_component_balances(self, *args, **kwargs):
        raise NotImplementedError(
                "{} control volume class has not implemented a method for "
                "add_phase_component_material_balances. Please contact the "
                "developer of the ControlVolume class you are using."
                .format(self.name))

    def add_total_component_balances(self, *args, **kwargs):
        raise NotImplementedError(
                "{} control volume class has not implemented a method for "
                "add_total_component_material_balances. Please contact the "
                "developer of the ControlVolume class you are using."
                .format(self.name))

    def add_total_element_balances(self, *args, **kwargs):
        raise NotImplementedError(
                "{} control volume class has not implemented a method for "
                "add_total_element_material_balances. Please contact the "
                "developer of the ControlVolume class you are using."
                .format(self.name))

    def add_total_material_balances(self, *args, **kwargs):
        raise NotImplementedError(
                "{} control volume class has not implemented a method for "
                "add_total_material_balances. Please contact the "
                "developer of the ControlVolume class you are using."
                .format(self.name))

    def add_phase_enthalpy_balances(self, *args, **kwargs):
        raise NotImplementedError(
                "{} control volume class has not implemented a method for "
                "add_phase_enthalpy_balances. Please contact the "
                "developer of the ControlVolume class you are using."
                .format(self.name))

    def add_total_enthalpy_balances(self, *args, **kwargs):
        raise NotImplementedError(
                "{} control volume class has not implemented a method for "
                "add_total_enthalpy_balances. Please contact the "
                "developer of the ControlVolume class you are using."
                .format(self.name))

    def add_phase_energy_balances(self, *args, **kwargs):
        raise NotImplementedError(
                "{} control volume class has not implemented a method for "
                "add_phase_energy_balances. Please contact the "
                "developer of the ControlVolume class you are using."
                .format(self.name))

    def add_total_energy_balances(self, *args, **kwargs):
        raise NotImplementedError(
                "{} control volume class has not implemented a method for "
                "add_total_energy_balances. Please contact the "
                "developer of the ControlVolume class you are using."
                .format(self.name))

    def add_phase_pressure_balances(self, *args, **kwargs):
        raise NotImplementedError(
                "{} control volume class has not implemented a method for "
                "add_phase_pressure_balances. Please contact the "
                "developer of the ControlVolume class you are using."
                .format(self.name))

    def add_total_pressure_balances(self, *args, **kwargs):
        raise NotImplementedError(
                "{} control volume class has not implemented a method for "
                "add_total_pressure_balances. Please contact the "
                "developer of the ControlVolume class you are using."
                .format(self.name))

    def add_phase_momentum_balances(self, *args, **kwargs):
        raise NotImplementedError(
                "{} control volume class has not implemented a method for "
                "add_phase_momentum_balances. Please contact the "
                "developer of the ControlVolume class you are using."
                .format(self.name))

    def add_total_momentum_balances(self, *args, **kwargs):
        raise NotImplementedError(
                "{} control volume class has not implemented a method for "
                "add_total_momentum_balances. Please contact the "
                "developer of the ControlVolume class you are using."
                .format(self.name))<|MERGE_RESOLUTION|>--- conflicted
+++ resolved
@@ -79,11 +79,7 @@
     domain=In([useDefault, True, False]),
     description="Dynamic model flag",
     doc="""Indicates whether this model will be dynamic,
-<<<<<<< HEAD
-**default** - useDefault. 
-=======
 **default** - useDefault.
->>>>>>> 42f6b1e8
 **Valid values:** {
 **useDefault** - get flag from parent,
 **True** - set as a dynamic model,
@@ -188,11 +184,7 @@
     description="Work transfer term construction flag",
     doc="""Indicates whether terms for work transfer should be constructed,
 **default** - False.
-<<<<<<< HEAD
-**Valid values** {,
-=======
 **Valid values** {
->>>>>>> 42f6b1e8
 **True** - include work transfer terms,
 **False** - exclude work transfer terms.}"""))
 CONFIG_Base.declare("has_pressure_change", ConfigValue(
@@ -218,7 +210,7 @@
     implicit=True,
     description="Arguments to use for constructing property packages",
     doc="""A ConfigBlock with arguments to be passed to a property block(s)
- and used when constructing these,
+and used when constructing these,
 **default** - None.
 **Valid values:** {
 see property package for documentation.}"""))
@@ -305,15 +297,10 @@
         doc="""If set to True, this argument will trigger the auto_construct
 method which will attempt to construct a set of material, energy and momentum
 balance equations based on the parent unit's config block. The parent unit must
-<<<<<<< HEAD
 have a config block which derives from CONFIG_Base,
 **default** - False.
 **Valid values:** {
 **True** - use automatic construction,
-=======
-have a config block which derives from CONFIG_Base, **default** - False.
-**Valid values:** {**True** - use automatic construction,
->>>>>>> 42f6b1e8
 **False** - do not use automatic construciton.}"""))
 
     def build(self):
@@ -572,220 +559,12 @@
             if hasattr(self.config, "has_holdup"):
                 if not self.config.has_holdup:
                     # Dynamic model must have has_holdup = True
-<<<<<<< HEAD
                     raise ConfigurationError(
                             '{} inconsistent arguments for control volume. '
                             'dynamic was set to True, which requires that'
                             'has_holdup = True (was False). Please correct '
                             'your arguments to be consistent.'
                             .format(self.name))
-=======
-                    raise ConfigurationError(
-                            '{} inconsistent arguments for control volume. '
-                            'dynamic was set to True, which requires that'
-                            'has_holdup = True (was False). Please correct '
-                            'your arguments to be consistent.'
-                            .format(self.name))
-
-    def _get_property_package(self):
-        """
-        This method gathers the necessary information about the property
-        package to be used in the control volume block.
-
-        If a property package has not been provided by the user, the method
-        searches up the model tree until it finds an object with the
-        'default_property_package' attribute and uses this package for the
-        control volume block.
-
-        The method also gathers any default construction arguments specified
-        for the property package and combines these with any arguments
-        specified by the user for the control volume block (user specified
-        arguments take priority over defaults).
-
-        Args:
-            None
-
-        Returns:
-            None
-        """
-        # Get property_package block if not provided in arguments
-        parent = self.parent_block()
-        if self.config.property_package == useDefault:
-            # Try to get property_package from parent
-            try:
-                if parent.config.property_package is None:
-                    parent.config.property_package = \
-                        self._get_default_prop_pack()
-
-                self.config.property_package = parent.config.property_package
-            except AttributeError:
-                self.config.property_package = self._get_default_prop_pack()
-
-        # Get module of property package
-        self._property_module = self.config.property_package._package_module
-
-        # Check for any flowsheet level build arguments
-        for k in self.config.property_package.config.default_arguments:
-            if k not in self.config.property_package_args:
-                self.config.property_package_args[k] = \
-                    self.config.property_package.config.default_arguments[k]
-
-    def _get_default_prop_pack(self):
-        """
-        This method is used to find a default property package defined at the
-        flowsheet level if a package is not provided as an argument when
-        instantiating the control volume block.
-
-        Args:
-            None
-
-        Returns:
-            None
-        """
-        parent = self.parent_block()
-        while True:
-            if hasattr(parent.config, "default_property_package"):
-                break
-            else:
-                if parent.parent_block() is None:
-                    raise ConfigurationError(
-                            '{} no property package provided and '
-                            'no default defined. Found end of '
-                            'parent tree.'.format(self.name))
-                elif parent.parent_block() == parent:
-                    raise ConfigurationError(
-                            '{} no property package provided and '
-                            'no default defined. Found recursive '
-                            'loop in parent tree.'.format(self.name))
-                parent = parent.parent_block()
-
-        _log.info('{} Using default property package'
-                  .format(self.name))
-
-        if parent.config.default_property_package is None:
-            raise ConfigurationError(
-                             '{} no default property package has been '
-                             'specified at flowsheet level ('
-                             'default_property_package = None)'
-                             .format(self.name))
-
-        return parent.config.default_property_package
-
-    def _get_indexing_sets(self):
-        """
-        This method collects all necessary indexing sets from property
-        parameter block and makes references to these for use within the
-        control volume block. Collected indexing sets are phase_list and
-        component_list.
-
-        Args:
-            None
-
-        Returns:
-            None
-        """
-        # Get phase and component list(s)
-        try:
-            # TODO : Look at ways to use Pyomo references, or create new Set
-            object.__setattr__(self, "phase_list",
-                               self.config.property_package.phase_list)
-        except AttributeError:
-            raise PropertyPackageError(
-                    '{} property_package provided does not '
-                    'contain a phase_list. '
-                    'Please contact the developer of the property package.'
-                    .format(self.name))
-        try:
-            # TODO : Look at ways to use Pyomo references, or create new Set
-            object.__setattr__(self, "component_list",
-                               self.config.property_package.component_list)
-        except AttributeError:
-            raise PropertyPackageError(
-                    '{} property_package provided does not '
-                    'contain a component_list. '
-                    'Please contact the developer of the property package.'
-                    .format(self.name))
-
-    def _get_reaction_package(self):
-        """
-        This method gathers the necessary information about the reaction
-        package to be used in the control volume block (if required).
-
-        If a reaction package has been provided by the user, the method
-        gathers any default construction arguments specified
-        for the reaction package and combines these with any arguments
-        specified by the user for the control volume block (user specified
-        arguments take priority over defaults).
-
-        Args:
-            None
-
-        Returns:
-            None
-        """
-        if self.config.reaction_package is not None:
-            # Get module of reaction package
-            self._reaction_module = \
-                self.config.reaction_package._package_module
-
-            # Check for any flowsheet level build arguments
-            for k in self.config.reaction_package.config.default_arguments:
-                if k not in self.config.reaction_package_args:
-                    self.config.reaction_package_args[k] = \
-                       self.config.reaction_package.config.default_arguments[k]
-
-    def _validate_add_balance_arguments(self, dynamic, has_holdup):
-        """
-        Method to validate dynamic and has_holdup arguments used by many
-        balance equation methods.
-
-        Args:
-            dynamic, has_holdup
-
-        Returns:
-            Validated values of dynamic and has_holdup
-        """
-        # If dynamic argument not provided, try to get argument from parent
-        if dynamic == useDefault:
-            dynamic = self.config.dynamic
-        elif dynamic and not self.config.dynamic:
-            raise DynamicError("{} cannot have dynamic balance equations "
-                               "within a steady-state control volume."
-                               .format(self.name))
-
-        # If dynamic = True, has_holdup must also be True
-        if dynamic and not has_holdup:
-            raise ConfigurationError(
-                    "{} invalid arguments for dynamic and has_holdup. "
-                    "If dynamic = True, has_holdup must also be True (was "
-                    "False)".format(self.name))
-
-        return dynamic, has_holdup
-
-    def _get_phase_comp_list(self):
-        """
-        Method to collect phase-component list from property package.
-        If property pakcage does not define a phase-component list, then it is
-        assumed that all components are present in all phases.
-
-        Args:
-            None
-
-        Returns:
-            phase_component_list
-        """
-        # Get phase component list(s)
-        if hasattr(self.config.property_package, "phase_component_list"):
-            phase_component_list = (
-                    self.config.property_package.phase_component_list)
-        else:
-            # Otherwise assume all components in all phases
-            phase_component_list = {}
-            for p in self.phase_list:
-                phase_component_list[p] = self.component_list
-
-        return phase_component_list
->>>>>>> 42f6b1e8
 
     # Add placeholder methods for adding property and reaction packages
     def add_state_blocks(self, *args, **kwargs):
