##############################################################################
# Institute for the Design of Advanced Energy Systems Process Systems
# Engineering Framework (IDAES PSE Framework) Copyright (c) 2018-2019, by the
# software owners: The Regents of the University of California, through
# Lawrence Berkeley National Laboratory,  National Technology & Engineering
# Solutions of Sandia, LLC, Carnegie Mellon University, West Virginia
# University Research Corporation, et al. All rights reserved.
#
# Please see the files COPYRIGHT.txt and LICENSE.txt for full copyright and
# license information, respectively. Both files are also available online
# at the URL "https://github.com/IDAES/idaes-pse".
##############################################################################
"""
Tests for CSTR unit model.
Authors: Andrew Lee, Vibhav Dabadghao
"""

import pytest
from pyomo.environ import ConcreteModel, SolverFactory
from idaes.core import FlowsheetBlock
from idaes.unit_models.cstr import CSTR
<<<<<<< HEAD
from idaes.property_models.examples.saponification_thermo import (
    PhysicalParameterBlock)
from idaes.property_models.examples.saponification_reactions import (
    ReactionParameterBlock)
=======
from idaes.property_models.saponification_thermo import (
                        SaponificationParameterBlock)
from idaes.property_models.saponification_reactions import (
                        SaponificationReactionParameterBlock)
>>>>>>> ab29cedb
from idaes.ui.report import degrees_of_freedom


# -----------------------------------------------------------------------------
# See if ipopt is available and set up solver
if SolverFactory('ipopt').available():
    solver = SolverFactory('ipopt')
    solver.options = {'tol': 1e-6,
                      'mu_init': 1e-8,
                      'bound_push': 1e-8}
else:
    solver = None


# -----------------------------------------------------------------------------
def test_build():
    m = ConcreteModel()
    m.fs = FlowsheetBlock(default={"dynamic": False})

    m.fs.properties = SaponificationParameterBlock()
    m.fs.reactions = SaponificationReactionParameterBlock(default={
                            "property_package": m.fs.properties})

    m.fs.cstr = CSTR(default={"property_package": m.fs.properties,
                              "reaction_package": m.fs.reactions,
                              "has_equilibrium_reactions": False,
                              "has_heat_transfer": True,
                              "has_pressure_change": False})

    assert hasattr(m.fs.cstr, "inlet")
    assert len(m.fs.cstr.inlet[0].vars) == 4
    assert hasattr(m.fs.cstr.inlet[0], "flow_vol")
    assert hasattr(m.fs.cstr.inlet[0], "conc_mol_comp")
    assert hasattr(m.fs.cstr.inlet[0], "temperature")
    assert hasattr(m.fs.cstr.inlet[0], "pressure")

    assert hasattr(m.fs.cstr, "outlet")
    assert len(m.fs.cstr.outlet[0].vars) == 4
    assert hasattr(m.fs.cstr.outlet[0], "flow_vol")
    assert hasattr(m.fs.cstr.outlet[0], "conc_mol_comp")
    assert hasattr(m.fs.cstr.outlet[0], "temperature")
    assert hasattr(m.fs.cstr.outlet[0], "pressure")

    assert hasattr(m.fs.cstr, "cstr_performance_eqn")
    assert hasattr(m.fs.cstr.control_volume, "heat")
    assert hasattr(m.fs.cstr, "heat_duty")


@pytest.mark.skipif(solver is None, reason="Solver not available")
def test_initialize():
    m = ConcreteModel()
    m.fs = FlowsheetBlock(default={"dynamic": False})

    m.fs.properties = SaponificationParameterBlock()
    m.fs.reactions = SaponificationReactionParameterBlock(default={
                            "property_package": m.fs.properties})

    m.fs.cstr = CSTR(default={"property_package": m.fs.properties,
                              "reaction_package": m.fs.reactions,
                              "has_equilibrium_reactions": False,
                              "has_heat_transfer": False,
                              "has_pressure_change": False})

    m.fs.cstr.inlet[:].flow_vol.fix(1.0e-03)
    m.fs.cstr.inlet[:].conc_mol_comp["H2O"].fix(55388.0)
    m.fs.cstr.inlet[:].conc_mol_comp["NaOH"].fix(100.0)
    m.fs.cstr.inlet[:].conc_mol_comp["EthylAcetate"].fix(100.0)
    m.fs.cstr.inlet[:].conc_mol_comp["SodiumAcetate"].fix(0.0)
    m.fs.cstr.inlet[:].conc_mol_comp["Ethanol"].fix(0.0)

    m.fs.cstr.inlet[:].temperature.fix(303.15)
    m.fs.cstr.inlet[:].pressure.fix(101325.0)

    m.fs.cstr.control_volume.volume.fix(1.5e-03)

    assert degrees_of_freedom(m) == 0

    m.fs.cstr.initialize(outlvl=5,
                         optarg={'tol': 1e-6})

    assert (pytest.approx(101325.0, abs=1e-2) ==
            m.fs.cstr.outlet[0].vars["pressure"].value)
    assert (pytest.approx(303.15, abs=1e-2) ==
            m.fs.cstr.outlet[0].vars["temperature"].value)
    # print(m.fs.cstr.outlet[0].conc_mol_comp["EthylAcetate"].value)
    assert (pytest.approx(20.80, abs=1e-2) ==
            m.fs.cstr.outlet[0].conc_mol_comp["EthylAcetate"].value)<|MERGE_RESOLUTION|>--- conflicted
+++ resolved
@@ -19,17 +19,10 @@
 from pyomo.environ import ConcreteModel, SolverFactory
 from idaes.core import FlowsheetBlock
 from idaes.unit_models.cstr import CSTR
-<<<<<<< HEAD
 from idaes.property_models.examples.saponification_thermo import (
-    PhysicalParameterBlock)
+    SaponificationParameterBlock)
 from idaes.property_models.examples.saponification_reactions import (
-    ReactionParameterBlock)
-=======
-from idaes.property_models.saponification_thermo import (
-                        SaponificationParameterBlock)
-from idaes.property_models.saponification_reactions import (
-                        SaponificationReactionParameterBlock)
->>>>>>> ab29cedb
+    SaponificationReactionParameterBlock)
 from idaes.ui.report import degrees_of_freedom
 
 
