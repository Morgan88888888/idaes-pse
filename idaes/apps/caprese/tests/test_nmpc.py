##############################################################################
# Institute for the Design of Advanced Energy Systems Process Systems
# Engineering Framework (IDAES PSE Framework) Copyright (c) 2018-2019, by the
# software owners: The Regents of the University of California, through
# Lawrence Berkeley National Laboratory,  National Technology & Engineering
# Solutions of Sandia, LLC, Carnegie Mellon University, West Virginia
# University Research Corporation, et al. All rights reserved.
#
# Please see the files COPYRIGHT.txt and LICENSE.txt for full copyright and
# license information, respectively. Both files are also available online
# at the URL "https://github.com/IDAES/idaes-pse".
##############################################################################
"""
Test for Cappresse's module for NMPC.
"""

from pytest import approx
from pyomo.environ import (Block, ConcreteModel,  Constraint, Expression,
                           Set, SolverFactory, Var, value, Objective,
                           TransformationFactory, TerminationCondition)
from pyomo.network import Arc
from pyomo.kernel import ComponentSet
from pyomo.core.expr.visitor import identify_variables

from idaes.core import (FlowsheetBlock, MaterialBalanceType, EnergyBalanceType,
        MomentumBalanceType)
from idaes.core.util.model_statistics import (degrees_of_freedom,
        activated_equalities_generator, unfixed_variables_generator)
from idaes.core.util.initialization import initialize_by_time_element
from idaes.core.util.exceptions import ConfigurationError
from idaes.generic_models.unit_models import CSTR, Mixer, MomentumMixingType
from idaes.apps.caprese import nmpc
from idaes.apps.caprese.nmpc import *
from idaes.apps.caprese.util import *
from idaes.apps.caprese.examples.cstr_model import make_model
import idaes.logger as idaeslog
import random
import pytest

__author__ = "Robert Parker"


# Mark module as an integration test
pytestmark = pytest.mark.integration

# See if ipopt is available and set up solver
solver_available = SolverFactory('ipopt').available()
if solver_available:
    solver = SolverFactory('ipopt')
    solver.options = {'tol': 1e-8,
                      'mu_init': 1e-8,
                      'bound_push': 1e-8,
                      'halt_on_ampl_error': 'yes'}
else:
    solver = None


def assert_categorization(model):
    init_input_set = ComponentSet([model.mixer.S_inlet.flow_vol[0],
                                   model.mixer.E_inlet.flow_vol[0]])

    init_deriv_list = [model.cstr.control_volume.energy_accumulation[0, 'aq']]
    init_diff_list = [model.cstr.control_volume.energy_holdup[0, 'aq']]
    init_fixed_list = [
                       model.mixer.E_inlet.temperature[0],
                       model.mixer.S_inlet.temperature[0]]

    init_ic_list = [model.cstr.control_volume.energy_holdup[0, 'aq'],
                    model.cstr.control_volume.volume[0]]

    init_alg_list = [
        model.cstr.control_volume.volume[0],
        model.cstr.outlet.flow_vol[0],
        model.cstr.outlet.temperature[0],
        model.cstr.inlet.flow_vol[0],
        model.cstr.inlet.temperature[0],
        model.mixer.outlet.flow_vol[0],
        model.mixer.outlet.temperature[0]
        ]

    for j in model.properties.component_list:
        init_deriv_list.append(
                model.cstr.control_volume.material_accumulation[0, 'aq', j])
        init_diff_list.append(
                model.cstr.control_volume.material_holdup[0, 'aq', j])

        init_fixed_list.append(model.mixer.E_inlet.conc_mol[0, j])
        init_fixed_list.append(model.mixer.S_inlet.conc_mol[0, j])

        if j != 'Solvent':
            init_ic_list.append(
                    model.cstr.control_volume.material_holdup[0, 'aq', j])

        init_alg_list.extend([
            model.cstr.control_volume.properties_out[0].flow_mol_comp[j],
            model.cstr.inlet.conc_mol[0, j],
            model.cstr.control_volume.properties_in[0].flow_mol_comp[j],
            model.cstr.control_volume.rate_reaction_generation[0, 'aq', j],
            model.mixer.mixed_state[0].flow_mol_comp[j],
            model.mixer.E_inlet_state[0].flow_mol_comp[j],
            model.mixer.S_inlet_state[0].flow_mol_comp[j],
            ])
        if j != 'Solvent':
            init_alg_list.append(model.mixer.outlet.conc_mol[0, j])
            init_alg_list.append(model.cstr.outlet.conc_mol[0, j])
        else:
            init_fixed_list.append(model.mixer.outlet.conc_mol[0, j])
            init_fixed_list.append(model.cstr.outlet.conc_mol[0, j])

    for r in model.reactions.rate_reaction_idx:
        init_alg_list.extend([
            model.cstr.control_volume.reactions[0].reaction_coef[r],
            model.cstr.control_volume.reactions[0].reaction_rate[r],
            model.cstr.control_volume.rate_reaction_extent[0, r]
            ])

    init_deriv_set = ComponentSet(init_deriv_list)
    init_diff_set = ComponentSet(init_diff_list)
    init_fixed_set = ComponentSet(init_fixed_list)
    init_ic_set = ComponentSet(init_ic_list)
    init_alg_set = ComponentSet(init_alg_list)

    assert model._NMPC_NAMESPACE.input_vars.n_vars == len(init_input_set)
    for v in model._NMPC_NAMESPACE.input_vars:
        assert v[0] in init_input_set

    assert model._NMPC_NAMESPACE.deriv_vars.n_vars == len(init_deriv_set)
    for v in model._NMPC_NAMESPACE.deriv_vars:
        assert v[0] in init_deriv_set

    assert len(model._NMPC_NAMESPACE.diff_vars) == len(init_deriv_set)
    for v in model._NMPC_NAMESPACE.diff_vars:
        assert v[0] in init_diff_set

    assert len(model._NMPC_NAMESPACE.fixed_vars) == len(init_fixed_set)
    for v in model._NMPC_NAMESPACE.fixed_vars:
        assert v[0] in init_fixed_set

    assert len(model._NMPC_NAMESPACE.alg_vars) == len(init_alg_set)
    for v in model._NMPC_NAMESPACE.alg_vars:
        assert v[0] in init_alg_set

    assert len(model._NMPC_NAMESPACE.ic_vars) == len(init_ic_set)
    for v in model._NMPC_NAMESPACE.ic_vars:
        assert v[0] in init_ic_set

    assert len(model._NMPC_NAMESPACE.scalar_vars) == 0

    for var in model._NMPC_NAMESPACE.deriv_vars:
        assert len(var) == len(model._NMPC_NAMESPACE.get_time())
        assert var.index_set() is model._NMPC_NAMESPACE.get_time()
    for var in model._NMPC_NAMESPACE.alg_vars:
        assert len(var) == len(model._NMPC_NAMESPACE.get_time())
        assert var.index_set() is model._NMPC_NAMESPACE.get_time()


@pytest.fixture(scope='session')
def nmpc():
    # This tests the same model constructed in the test_nmpc_constructor_1 file
    m_plant = make_model(horizon=6, ntfe=60, ntcp=2)
    m_controller = make_model(horizon=3, ntfe=30, ntcp=2, bounds=True)
    sample_time = 0.5
    # Six samples per horizon, five elements per sample

    initial_plant_inputs = [m_plant.fs.mixer.S_inlet.flow_vol[0],
                            m_plant.fs.mixer.E_inlet.flow_vol[0]]

    nmpc = NMPCSim(m_plant.fs, m_plant.fs.time,
            m_controller.fs, m_controller.fs.time,
            inputs_at_t0=initial_plant_inputs,
            solver=solver, outlvl=idaeslog.DEBUG,
            sample_time=sample_time)
    # IPOPT output looks a little weird solving for initial conditions here...
    # has non-zero dual infeasibility, iteration 1 has a non-zero
    # regularization coefficient. (Would love to debug this with a
    # transparent NLP solver...)

    assert hasattr(nmpc, 'plant')
    assert hasattr(nmpc, 'plant_time')
    assert hasattr(nmpc, 'controller')
    assert hasattr(nmpc, 'controller_time')
    assert hasattr(nmpc, 'sample_time')

    plant = nmpc.plant
    p_time = nmpc.plant_time
    controller = nmpc.controller
    c_time = nmpc.controller_time

    assert hasattr(plant, '_NMPC_NAMESPACE')
    assert hasattr(controller, '_NMPC_NAMESPACE')

    assert hasattr(plant._NMPC_NAMESPACE, 'diff_vars')
    assert hasattr(plant._NMPC_NAMESPACE, 'deriv_vars')
    assert hasattr(plant._NMPC_NAMESPACE, 'alg_vars')
    assert hasattr(plant._NMPC_NAMESPACE, 'input_vars')
    assert hasattr(plant._NMPC_NAMESPACE, 'fixed_vars')
    assert hasattr(plant._NMPC_NAMESPACE, 'scalar_vars')
    assert hasattr(plant._NMPC_NAMESPACE, 'ic_vars')
    assert hasattr(plant._NMPC_NAMESPACE, 'n_diff_vars')
    assert hasattr(plant._NMPC_NAMESPACE, 'n_deriv_vars')
    assert hasattr(plant._NMPC_NAMESPACE, 'n_input_vars')
    assert hasattr(plant._NMPC_NAMESPACE, 'n_alg_vars')

    assert hasattr(controller._NMPC_NAMESPACE, 'diff_vars')
    assert hasattr(controller._NMPC_NAMESPACE, 'deriv_vars')
    assert hasattr(controller._NMPC_NAMESPACE, 'alg_vars')
    assert hasattr(controller._NMPC_NAMESPACE, 'input_vars')
    assert hasattr(controller._NMPC_NAMESPACE, 'fixed_vars')
    assert hasattr(controller._NMPC_NAMESPACE, 'scalar_vars')
    assert hasattr(controller._NMPC_NAMESPACE, 'ic_vars')
    assert hasattr(controller._NMPC_NAMESPACE, 'n_diff_vars')
    assert hasattr(controller._NMPC_NAMESPACE, 'n_deriv_vars')
    assert hasattr(controller._NMPC_NAMESPACE, 'n_input_vars')
    assert hasattr(controller._NMPC_NAMESPACE, 'n_alg_vars')

    # Check that variables have been categorized properly
    assert_categorization(controller)
    assert_categorization(plant)

    return nmpc


def test_calculate_full_state_setpoint(nmpc):
    controller = nmpc.controller

    controller.mixer.E_inlet.flow_vol[0].fix(0.1)
    controller.mixer.S_inlet.flow_vol[0].fix(2.0)

    nmpc.solve_consistent_initial_conditions(controller)
    assert nmpc.has_consistent_initial_conditions(controller, tolerance=1e-6)

    # Deactivate tracking objective from previous tests
    #controller._NMPC_NAMESPACE.tracking_objective.deactivate()

    set_point = [(controller.cstr.outlet.conc_mol[0, 'P'], 0.4),
                 (controller.cstr.outlet.conc_mol[0, 'S'], 0.0),
                 (controller.cstr.control_volume.energy_holdup[0, 'aq'], 300),
                 (controller.mixer.E_inlet.flow_vol[0], 0.1),
                 (controller.mixer.S_inlet.flow_vol[0], 2.0)]

    weight_tolerance = 5e-7
    weight_override = [
            (controller.mixer.E_inlet.flow_vol[0.], 20.),
            (controller.mixer.S_inlet.flow_vol[0.], 2.),
#            (controller.cstr.control_volume.energy_holdup[0., 'aq'], 0.1),
#            (controller.cstr.outlet.conc_mol[0., 'P'], 1.),
#            (controller.cstr.outlet.conc_mol[0., 'S'], 1.),
            ]
    # FIXME: This steady state setpoint solve is more sensitive than I 
    # would like.

    nmpc.calculate_full_state_setpoint(set_point,
            objective_weight_tolerance=weight_tolerance,
            objective_weight_override=weight_override)

    assert hasattr(controller._NMPC_NAMESPACE, 'user_setpoint')
    user_setpoint = controller._NMPC_NAMESPACE.user_setpoint
    assert hasattr(controller._NMPC_NAMESPACE, 'user_setpoint_weights')
    user_setpoint_weights = controller._NMPC_NAMESPACE.user_setpoint_weights
    assert hasattr(controller._NMPC_NAMESPACE, 'user_setpoint_vars')
    user_setpoint_vars = controller._NMPC_NAMESPACE.user_setpoint_vars

    for i, var in enumerate(user_setpoint_vars):
#        if var.local_name.startswith('conc'):
#            assert user_setpoint_weights[i] == 1.
#        elif var.local_name.startswith('energy'):
#            assert user_setpoint_weights[i] == 0.1
        if var.local_name.startswith('E_'):
            assert user_setpoint_weights[i] == 20.
        elif var.local_name.startswith('S_'):
            assert user_setpoint_weights[i] == 2.

    alg_vars = controller._NMPC_NAMESPACE.alg_vars
    diff_vars = controller._NMPC_NAMESPACE.diff_vars
    input_vars = controller._NMPC_NAMESPACE.input_vars
    categories = [
            VariableCategory.DIFFERENTIAL,
            VariableCategory.ALGEBRAIC,
            VariableCategory.DERIVATIVE,
            VariableCategory.INPUT,
            ]
    category_dict = controller._NMPC_NAMESPACE.category_dict
    for categ in categories:
        group = category_dict[categ]
        # Assert that setpoint has been populated with non-None values
        assert not any([sp is None for sp in group.setpoint])
        # Assert that setpoint (target) and reference (initial) values are
        # different in some way
        assert not all([sp == ref for sp, ref in
            zip(group.setpoint, group.reference)])
        # Assert that initial and reference values are the same
        assert all([ref == var[0].value for ref, var in
            zip(group.reference, group.varlist)])


def test_add_setpoint_to_controller(nmpc):
    controller = nmpc.controller
    weight_override = []
    for j in controller.properties.component_list:
        weight_override.append(
                (controller.cstr.control_volume.material_holdup[0, 'aq', j], 1))
    weight_override.append(
            (controller.cstr.control_volume.energy_holdup[0, 'aq'], 0.1))
    weight_override.append((controller.mixer.E_inlet.flow_vol[0], 2))
    weight_override.append((controller.mixer.S_inlet.flow_vol[0], 0.2))

    state_categories = [VariableCategory.DIFFERENTIAL]
    nmpc.add_setpoint_to_controller(
            objective_weight_override=weight_override,
            objective_state_categories=state_categories,
            time_resolution_option=TimeResolutionOption.FINITE_ELEMENTS,
            control_penalty_type=ControlPenaltyType.ACTION,
            objective_name='test_objective')

    diff_vars = controller._NMPC_NAMESPACE.diff_vars
    input_vars = controller._NMPC_NAMESPACE.input_vars
    diff_weights = diff_vars.weights
    diff_sp = diff_vars.setpoint
    input_weights = input_vars.weights
    input_sp = input_vars.setpoint
    for i, var in enumerate(controller._NMPC_NAMESPACE.diff_vars):
        if var[0].local_name.startswith('material_holdup'):
            assert diff_weights[i] == 1
        elif var[0].local_name.startswith('energy_holdup'):
            assert diff_weights[i] == 0.1
    for i, var in enumerate(controller._NMPC_NAMESPACE.input_vars):
        if var[0].local_name.startswith('E'):
            assert input_weights[i] == 2.
        elif var[0].local_name.startswith('S'):
            assert input_weights[i] == 0.2

    # Then assert that objective has correct value
    time = list(controller._NMPC_NAMESPACE.get_time().get_finite_elements())
    time.pop(0)

    obj_state_term = sum(sum(diff_weights[i]*(var[t] - diff_sp[i])**2
                        for i, var in enumerate(diff_vars))
                        for t in time)

    obj_control_term = sum(sum(input_weights[i]*(var[time[k]] -
                        var[time[k-1]])**2
                        for i, var in enumerate(input_vars))
                        for k in range(1, len(time)))

    obj_expr = obj_state_term + obj_control_term

    assert hasattr(controller._NMPC_NAMESPACE, 'test_objective')
    assert (value(obj_expr) ==
            approx(value(controller._NMPC_NAMESPACE.test_objective.expr), 1e-6))

    controller._NMPC_NAMESPACE.test_objective.deactivate()


def test_construct_objective_weights(nmpc):

    controller = nmpc.controller
    dynamic_weight_tol = 5e-7
    dynamic_weight_overwrite = \
            [(nmpc.controller.cstr.control_volume.energy_holdup[0, 'aq'], 0.1)]

    nmpc.construct_objective_weights(nmpc.controller,
            objective_weight_override=dynamic_weight_overwrite,
            objective_weight_tolerance=dynamic_weight_tol)

    diff_weights = controller._NMPC_NAMESPACE.diff_vars

    # Validate that weights are as expected
    category_dict = controller._NMPC_NAMESPACE.category_dict
    for categ, group in category_dict.items():
        if categ == VariableCategory.SCALAR or categ == VariableCategory.FIXED:
            continue
        for i, var in enumerate(group):
            if var[0].local_name.startswith('energy_holdup'):
                assert (group.weights[i] == dynamic_weight_overwrite[0][1])
            else:
                diff = max(abs(group.reference[i]-group.setpoint[i]),
                        dynamic_weight_tol)
                assert (group.weights[i] == 1/diff)


def test_add_objective_function(nmpc):

    controller = nmpc.controller
    nmpc.add_objective_function(controller,
            control_penalty_type=ControlPenaltyType.ACTION,
            time_resolution_option=TimeResolutionOption.SAMPLE_POINTS,
            name='tracking_objective')

    # Validate that something called 'tracking_objective' has been added
    assert hasattr(controller._NMPC_NAMESPACE, 'tracking_objective')
    assert value(controller._NMPC_NAMESPACE.tracking_objective.expr) > 0

    diff_vars = controller._NMPC_NAMESPACE.diff_vars
    input_vars = controller._NMPC_NAMESPACE.input_vars
    diff_weights = diff_vars.weights
    diff_sp = diff_vars.setpoint
    input_weights = input_vars.weights
    input_sp = input_vars.setpoint

    time = controller._NMPC_NAMESPACE.sample_points

    obj_state_term = sum(sum(diff_weights[i]*(var[t] - diff_sp[i])**2
                        for i, var in enumerate(diff_vars))
                        for t in time)

    obj_control_term = sum(sum(input_weights[i]*(var[time[k]] -
                        var[time[k-1]])**2
                        for i, var in enumerate(input_vars))
                        for k in range(1, len(time)))

    obj_expr = obj_state_term + obj_control_term

    assert (value(obj_expr) ==
            approx(value(controller._NMPC_NAMESPACE.tracking_objective.expr), 1e-6))
    # Controller model has not been initialized yet, so value of
    # objective function may not be meaningful


def test_constrain_control_inputs_piecewise_constant(nmpc):
    sample_time = 0.5
    nmpc.constrain_control_inputs_piecewise_constant(sample_time=sample_time)

    controller = nmpc.controller

    assert nmpc.sample_time == sample_time
    assert nmpc.controller._NMPC_NAMESPACE.samples_per_horizon == 6

    # Test that components were added
    assert hasattr(controller._NMPC_NAMESPACE, 'pwc_constraint')

    # Test that constraints have the correct indexing set
    n_sample = int(controller.time.last()/sample_time)
    sample_points = [sample_time*i
            for i in range(1, n_sample+1)]
    # By convention, sample_points omits time.first()

    assert (sample_points == nmpc.controller._NMPC_NAMESPACE.sample_points)

    for t in sample_points:
        for i in range(controller._NMPC_NAMESPACE.n_input_vars):
            assert (t, i) not in controller._NMPC_NAMESPACE.pwc_constraint
            # ^ tuple because pwc_constraint is now indexed by time and the location
            # into the input list

    # Rough test that the constraints are correct - contain the correct
    # variables.
    time = controller._NMPC_NAMESPACE.get_time()
    for i, t in enumerate(controller._NMPC_NAMESPACE.get_time()):
        if t not in sample_points and t != time.first():
            t_next = time[i+2]
            var_in_0 = [id(v) for v in
                identify_variables(controller._NMPC_NAMESPACE.pwc_constraint[t, 0].expr)]
            var_in_1 = [id(v) for v in
                identify_variables(controller._NMPC_NAMESPACE.pwc_constraint[t, 1].expr)]
            assert len(var_in_0) == 2
            assert len(var_in_1) == 2
            assert (id(controller._NMPC_NAMESPACE.input_vars.varlist[0][t])
                    in var_in_0)
            assert (id(controller._NMPC_NAMESPACE.input_vars.varlist[0][t_next])
                    in var_in_0)
            assert (id(controller._NMPC_NAMESPACE.input_vars.varlist[1][t])
                    in var_in_1)
            assert (id(controller._NMPC_NAMESPACE.input_vars.varlist[1][t_next])
                    in var_in_1)


@pytest.mark.skipif(not solver_available, reason='IPOPT is not available')
def test_initialization_by_time_element(nmpc):

    nmpc.initialize_control_problem(
            control_init_option=ControlInitOption.BY_TIME_ELEMENT,
            tolerance=1e-4)

    controller = nmpc.controller
    time = controller.time
    input_vars = controller._NMPC_NAMESPACE.input_vars
    diff_vars = controller._NMPC_NAMESPACE.diff_vars
    alg_vars = controller._NMPC_NAMESPACE.alg_vars

    # Validate that model has been correctly unfixed.
    # (At least at non-initial time)
    for _slice in input_vars.varlist + diff_vars.varlist + alg_vars.varlist:
        for t in time:
            if t != time.first():
                assert not _slice[t].fixed

    # Check for correct dof
    assert (degrees_of_freedom(controller) ==
            controller._NMPC_NAMESPACE.n_input_vars*
            controller._NMPC_NAMESPACE.samples_per_horizon)

    for con in activated_equalities_generator(controller):
        # Don't require pwc constraints to be satisfied,
        # as they were not active during initialization
        if not con.local_name.startswith('pwc'):
#            if not '0.0' in con.name:
#                # Have some infeasibility at t == 0. 
#                # This is a crude way to get around that.
            assert value(con.body) == approx(value(con.upper), abs=1e-6)


def test_initialization_from_initial_conditions(nmpc):

    dof_before = degrees_of_freedom(nmpc.controller)

    nmpc.initialize_control_problem(
            control_init_option=ControlInitOption.FROM_INITIAL_CONDITIONS)

    dof_after = degrees_of_freedom(nmpc.controller)
    assert dof_after == dof_before

    controller = nmpc.controller
    locator = controller._NMPC_NAMESPACE.var_locator
    time = controller._NMPC_NAMESPACE.get_time()
    t0 = time.first()

    deriv_vars = controller._NMPC_NAMESPACE.deriv_vars
    diff_vars = controller._NMPC_NAMESPACE.diff_vars
    alg_vars = controller._NMPC_NAMESPACE.alg_vars

    # Check that expected value copying was performed
    for _slice in diff_vars.varlist + alg_vars.varlist + deriv_vars.varlist:
        for t in time:
            assert _slice[t] == _slice[t0]

    # Expect only violated equalities to be accumulation equations
    # ^ This is false, as equalities involving inputs could be violated too
    for con in activated_equalities_generator(controller):
        # If the equality does not contain any inputs, it should
        # only be violated if it is an accumulation equation
        if abs(value(con.body) - value(con.upper)) > 1e-6:
            if not any([locator[v].category == VariableCategory.INPUT
                        for v in identify_variables(con.expr)]):
                assert 'accumulation' in con.local_name


@pytest.mark.skipif(not solver_available, reason='IPOPT unavailable')
def test_solve_control_problem(nmpc):
    controller = nmpc.controller

    init_obj_value = value(controller._NMPC_NAMESPACE.tracking_objective.expr)
    nmpc.solve_control_problem()
    final_obj_value = value(controller._NMPC_NAMESPACE.tracking_objective.expr)

    # Not always true because initial model might not be feasible
    assert final_obj_value < init_obj_value

    for con in activated_equalities_generator(controller):
        assert abs(value(con.body) - value(con.upper)) < 1e-5

    for var in unfixed_variables_generator(controller):
        if var.lb is not None:
            assert var.lb - var.value < 1e-6
        if var.ub is not None:
            assert var.value - var.ub < 1e-6


def test_inject_control_inputs(nmpc):

    controller = nmpc.controller
    plant = nmpc.plant
    sample_time = nmpc.sample_time
    time = plant.time
   # nmpc.inject_inputs_into(plant, controller, t_src=2, t_tgt=0)
   # # Here I am copying the inputs at the incorrect time
   # # (t=2 instead of t=0.5, one sampling time) just to explicitly
   # # test both functions inject_inputs_into and inject_control_inputs_into_plant

   # for i, _slice in enumerate(plant.input_vars):
   #     for t in time:
   #         if t > sample_time or t == 0:
   #             continue
   #         assert _slice[t].value == controller.input_vars[i][2].value

    nmpc.inject_control_inputs_into_plant(0, add_input_noise=False)
    for i, _slice in enumerate(plant._NMPC_NAMESPACE.input_vars):
        for t in time:
            if t > sample_time or t == 0:
                continue
            assert _slice[t].value == \
                controller._NMPC_NAMESPACE.input_vars.varlist[i][sample_time].value


def test_initialize_by_element_in_range(nmpc):

    plant = nmpc.plant
    controller = nmpc.controller
    time = plant.time
    sample_time = nmpc.sample_time

<<<<<<< HEAD
    nmpc.solve_consistent_initial_conditions(plant)
    assert nmpc.has_consistent_initial_conditions(plant, tolerance=1e-6)
=======
#    was_violated = {id(con):
#            abs(value(con.body)-value(con.upper))>=1e-6
#            for con in activated_equalities_generator(plant)}
    # ^ Can't calculate value because many variables are not initialized
>>>>>>> b32660e2

    assert degrees_of_freedom(plant) == 0
    initialize_by_element_in_range(plant, time, 0, 3,
            dae_vars=plant._NMPC_NAMESPACE.dae_vars,
            time_linking_vars=plant._NMPC_NAMESPACE.diff_vars.varlist)
    assert degrees_of_freedom(plant) == 0

    for con in activated_equalities_generator(plant):
        if 'disc_eq' in con.local_name or 'balance' in con.local_name:
            # (know disc. and balance equations will be directly indexed
            # by time)
            index = con.index()
            if not type(index) is tuple:
                index = (index,)
            t_index = index[0]
            if t_index <= 3:
                # Equalities in simulated range should not be violated
                assert abs(value(con.body)-value(con.upper)) < 1e-6

    nmpc.simulate_plant(0)

    # Check that plant simulation matches controller simulation.
    # Only valid because there is no noise or plant-model-mismatch
    # and plant/controller have the same time discretizations
    p_varlist = (plant._NMPC_NAMESPACE.diff_vars.varlist +
                 plant._NMPC_NAMESPACE.alg_vars.varlist +
                 plant._NMPC_NAMESPACE.deriv_vars.varlist)
    c_varlist = (controller._NMPC_NAMESPACE.diff_vars.varlist +
                 controller._NMPC_NAMESPACE.alg_vars.varlist +
                 controller._NMPC_NAMESPACE.deriv_vars.varlist)
    for i, pvar in enumerate(p_varlist):
        for t in time:
            if t > sample_time or t == 0:
                continue
            cvar = c_varlist[i]
            assert pvar[t].value == approx(cvar[t].value, abs=1e-5)


def test_calculate_error_between_states(nmpc):
    controller = nmpc.controller
    plant = nmpc.plant
    error1 = nmpc.calculate_error_between_states(controller, plant, 0.5, 0.5)
    c_varlist = controller._NMPC_NAMESPACE.diff_vars.varlist
    p_varlist = plant._NMPC_NAMESPACE.diff_vars.varlist
    for c_var, p_var in zip(c_varlist, p_varlist):
        assert c_var[0.5].value == approx(p_var[0.5].value, abs=1e-5)
    assert error1 == approx(0., abs=1e-5)


def test_initialize_from_previous(nmpc):
    controller = nmpc.controller
    time = controller.time
    sample_time = nmpc.sample_time

    assert nmpc.controller_solved

    c_varlist = (controller._NMPC_NAMESPACE.diff_vars.varlist +
                 controller._NMPC_NAMESPACE.alg_vars.varlist +
                 controller._NMPC_NAMESPACE.deriv_vars.varlist)

    prev_values = [{t: _slice[t].value
                       for t in time}
                       for _slice in c_varlist]
    nmpc.initialize_from_previous_sample(controller)

    for i, cvar in enumerate(c_varlist):
        for t in time:
            if time.last() - t < sample_time or t == time.first():
                continue
            t_next = t + sample_time
            # Addition with ContinuousSet indices can result in rounding
            # errors. Here round to eighth decimal place.
            t_next = round(1e8*t_next)/1e8
            assert t_next in time
            assert cvar[t].value == prev_values[i][t_next]


def test_transfer_current_plant_state_to_controller(nmpc):
    controller = nmpc.controller
    random.seed(12345)
    nmpc.transfer_current_plant_state_to_controller(3., add_plant_noise=True)

    p_ic_vars = nmpc.plant._NMPC_NAMESPACE.controller_ic_vars
    c_ic_vars = nmpc.controller._NMPC_NAMESPACE.ic_vars

    for p_var, c_var in zip(p_ic_vars, c_ic_vars):
        assert p_var[3.].value == approx(c_var[0.].value, rel=0.15)


@pytest.fixture
def dynamic_cstr_model():
    return make_model().fs


@pytest.fixture
def steady_cstr_model():
    return make_model(steady=True).fs<|MERGE_RESOLUTION|>--- conflicted
+++ resolved
@@ -241,7 +241,7 @@
     weight_tolerance = 5e-7
     weight_override = [
             (controller.mixer.E_inlet.flow_vol[0.], 20.),
-            (controller.mixer.S_inlet.flow_vol[0.], 2.),
+#            (controller.mixer.S_inlet.flow_vol[0.], 2.),
 #            (controller.cstr.control_volume.energy_holdup[0., 'aq'], 0.1),
 #            (controller.cstr.outlet.conc_mol[0., 'P'], 1.),
 #            (controller.cstr.outlet.conc_mol[0., 'S'], 1.),
@@ -588,15 +588,8 @@
     time = plant.time
     sample_time = nmpc.sample_time
 
-<<<<<<< HEAD
     nmpc.solve_consistent_initial_conditions(plant)
     assert nmpc.has_consistent_initial_conditions(plant, tolerance=1e-6)
-=======
-#    was_violated = {id(con):
-#            abs(value(con.body)-value(con.upper))>=1e-6
-#            for con in activated_equalities_generator(plant)}
-    # ^ Can't calculate value because many variables are not initialized
->>>>>>> b32660e2
 
     assert degrees_of_freedom(plant) == 0
     initialize_by_element_in_range(plant, time, 0, 3,
