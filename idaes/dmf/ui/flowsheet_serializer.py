##############################################################################
# Institute for the Design of Advanced Energy Systems Process Systems
# Engineering Framework (IDAES PSE Framework) Copyright (c) 2018-2019, by the
# software owners: The Regents of the University of California, through
# Lawrence Berkeley National Laboratory,  National Technology & Engineering
# Solutions of Sandia, LLC, Carnegie Mellon University, West Virginia
# University Research Corporation, et al. All rights reserved.
#
# Please see the files COPYRIGHT.txt and LICENSE.txt for full copyright and
# license information, respectively. Both files are also available online
# at the URL "https://github.com/IDAES/idaes-pse".
##############################################################################
from collections import defaultdict
import json
import os

from idaes.core import UnitModelBlockData
from idaes.core.util.tables import stream_states_dict
from idaes.dmf.ui.link_position_mapping import link_position_mapping
from idaes.dmf.ui.icon_mapping import icon_mapping

from pyomo.environ import Block
from pyomo.network.port import SimplePort
from pyomo.network import Arc


class FileBaseNameExistsError(Exception):
    pass


class FlowsheetSerializer:
    def __init__(self):
        self.unit_models = {}
        self.arcs = {}
        self.ports = {}
        self.edges = defaultdict(list)
        self.orphaned_ports = {}
        self.labels = {}
<<<<<<< HEAD
=======
        self.out_json = {"model": {}}
>>>>>>> 4a015d8c

    def serialize(self, flowsheet, file_base_name, overwrite=False):
        """
        Serializes the flowsheet and saves it to a file that can be read by the
        idaes-model-vis  jupyter lab extension.

        :param flowsheet: The flowsheet to save. Usually fetched from the model.
        :param file_base_name: The file prefix to the .idaes.vis file produced.
        The file is created/saved
        in the directory that you ran from Jupyter Lab.
        :param overwrite: Boolean to overwrite an existing file_base_name.idaes.vis.
        If True, the existing file with the same file_base_name will be overwritten.
        This will cause you to lose
        any saved layout. 
        If False and there is an existing file with that file_base_name, you will get
        an error
        message stating that you cannot save a file to the file_base_name
        (and therefore overwriting the saved
        layout). If there is not an existing file with that file_base_name then it
        saves as normal.
        Defaults to False.
        :return: None

        Usage example:
            m = ConcreteModel()
            m.fs = FlowsheetBlock(...)
            ...
            serializer = FlowsheetSerializer()
            serializer.save(m.fs, "output_file")
        """
        vis_file_name = file_base_name + ".idaes.vis"
        if os.path.isfile(vis_file_name) and overwrite is False:
            msg = (
                f"{vis_file_name} already exists. If you wish to overwrite "
                f"this file call save() with overwrite=True. "
                "WARNING: If you overwrite the file, you will lose "
                "your saved layout."
            )
            raise FileBaseNameExistsError(msg)
        else:
            print(f"Creating {vis_file_name}")

        self.serialize_flowsheet(flowsheet)
        self._construct_output_json()

        with open(vis_file_name, "w") as out_file:
<<<<<<< HEAD
            json.dump(out_json, out_file)

    def _construct_output_json(self):
        out_json = {}
        out_json["cells"] = []
        x_pos = 100
        y_pos = 100

        for component, unit_attrs in self.unit_models.items():
            try:
                self.create_image_json(
                    out_json,
                    x_pos,
                    y_pos,
                    unit_attrs["name"],
                    icon_mapping[unit_attrs["type"]],
                    unit_attrs["name"],
                    unit_attrs["type"],
                )
            except KeyError:
                self.create_image_json(out_json, x_pos, y_pos, unit_attrs["name"], 
                                       "default", unit_attrs["name"], 
                                       unit_attrs["type"])

            x_pos += 100
            y_pos += 100

        id_counter = 0
        for name, ports_dict in self.edges.items():
            umst = self.unit_models[ports_dict["source"]]["type"]  # alias
            dest = ports_dict["dest"]

            try:
                if hasattr(ports_dict["source"], "vap_outlet"):
                    # TODO Figure out how to denote different outlet types. Need to
                    #  deal with multiple input/output offsets
                    for arc in list(self.arcs.values()):
                        if (
                            self.ports[arc.dest] == dest
                            and arc.source == ports_dict["source"].vap_outlet
                        ):
                            source_anchor = link_position_mapping[umst][
                                "top_outlet_anchor"
                            ]
                        elif (
                            self.ports[arc.dest] == dest
                            and arc.source == ports_dict["source"].liq_outlet
                        ):
                            source_anchor = link_position_mapping[umst][
                                "bottom_outlet_anchor"
                            ]

                elif "top_outlet_anchor" in link_position_mapping[umst]:
                    source_anchor = \
                        link_position_mapping[umst]["top_outlet_anchor"]
                else:
                    source_anchor = link_position_mapping[umst]["outlet_anchors"]
                    # TODO figure out offsets when mutiple things come
                    #  from/into the same side:
                    # source_anchor["args"]["dy"] = str(100/(len(dest) + 1)) + "%"

            except KeyError:
                source_anchor = link_position_mapping["default"]["outlet_anchors"]
                # TODO figure out offsets when mutiple things come from/into the 
                # same side:
                # source_anchor["args"]["dy"] = str(100/(len(dest) + 1)) + "%"
            try:
                unit_type = self.unit_models[dest]["type"]
                dest_anchor = \
                    link_position_mapping[unit_type]["inlet_anchors"]
            except KeyError:
                dest_anchor = link_position_mapping["default"]["inlet_anchors"]
            self.create_link_json(
                out_json, 
                source_anchor, 
                dest_anchor, 
                ports_dict["source"].getname(), 
                dest.getname(), 
                name,
                self.labels[name]
            )
            id_counter += 1

        return out_json
=======
            json.dump(self.out_json, out_file)
>>>>>>> 4a015d8c

    def serialize_flowsheet(self, flowsheet):
        for component in flowsheet.component_objects(Block, descend_into=False):
            # TODO try using component_objects(ctype=X)
            if isinstance(component, UnitModelBlockData):
                self.unit_models[component] = {
                    "name": component.getname(), 
                    "type": component._orig_module.split(".")[-1]
                }

                for subcomponent in component.component_objects(descend_into=True):
                    if isinstance(subcomponent, SimplePort):
                        self.ports[subcomponent] = component
  
<<<<<<< HEAD
        for component in flowsheet.component_objects(Arc, descend_into=True):
=======
        for component in flowsheet.component_objects(Arc, descend_into=False):
>>>>>>> 4a015d8c
            self.arcs[component.getname()] = component

        for stream_name, value in stream_states_dict(self.arcs).items():
            label = ""

            for var, var_value in value.define_display_vars().items():
                for stream_type, stream_value in var_value.get_values().items():
                    if stream_type:
                        if var == "flow_mol_phase_comp":
                            var = "Molar Flow"
                        label += f"{var} {stream_type} {stream_value}\n"
                    else:
                        var = var.capitalize()
                        label += f"{var} {stream_value}\n"
<<<<<<< HEAD

            self.labels[stream_name] = label[:-2]

        self.edges = {}
        for name, arc in self.arcs.items():
            self.edges[name] = {"source": self.ports[arc.source], 
                                "dest": self.ports[arc.dest]}
=======
>>>>>>> 4a015d8c

            self.labels[stream_name] = label[:-2]

        self.edges = {}
        for name, arc in self.arcs.items():
            self.edges[name] = {"source": self.ports[arc.source], 
                                "dest": self.ports[arc.dest]}

    def create_image_jointjs_json(self, out_json, x_pos, y_pos, name, image, title):
        entry = {}
        entry["type"] = "standard.Image"
        # for now, just tile the positions diagonally
        # TODO Make the default positioning better
        entry["position"] = {"x": x_pos, "y": y_pos}
        # TODO Set the width and height depending on the icon rather than default
        entry["size"] = {"width": 50, "height": 50}
        entry["angle"] = 0
        entry["id"] = name
        entry["z"] = (1,)
        entry["attrs"] = {
            "image": {"xlinkHref": image},
            "label": {"text": name},
            "root": {"title": title},
        }
        out_json["cells"].append(entry)

<<<<<<< HEAD
    def create_link_json(
        self, out_json, source_anchor, dest_anchor, source_id, dest_id, name, label
    ):
=======
    def create_link_jointjs_json(self, out_json, source_anchor, dest_anchor, 
                                 source_id, dest_id, name, label):
>>>>>>> 4a015d8c
        entry = {
            "type": "standard.Link",
            "source": {"anchor": source_anchor, "id": source_id},
            "target": {"anchor": dest_anchor, "id": dest_id},
            "router": {"name": "orthogonal", "padding": 10},
            "connector": {"name": "normal", 
                          "attrs": {"line": {"stroke": "#5c9adb"}}},
            "id": name,
            "labels": [{
                "attrs": {
                    "rect": {"fill": "#d7dce0", "stroke": "#FFFFFF", 'stroke-width': 1},
                    "text": {
                        "text": label,
                        "fill": 'black',
                        'text-anchor': 'left',
                    },
                },
                "position": {
                    "distance": 0.66,
                    "offset": -40
                },
            }],
            "z": 2
        }
        out_json["cells"].append(entry)

    def get_unit_models(self):
        return self.unit_models

    def get_ports(self):
        return self.ports

    def get_edges(self):
        return self.edges

    def _construct_output_json(self):
        self._construct_model_json()
        self._construct_jointjs_json()

    def _construct_model_json(self):
        self.out_json["model"]["id"] = 0
        self.out_json["model"]["unit_models"] = {}
        self.out_json["model"]["arcs"] = {}

        for unit_model in self.unit_models.values():
            self.out_json["model"]["unit_models"][unit_model["name"]] = {}
            self.out_json["model"]["unit_models"][unit_model["name"]] = {
                "type": unit_model["type"],
                "image": icon_mapping[unit_model["type"]]
            }

        for edge in self.edges:
            self.out_json["model"]["arcs"][edge] = \
                {"source": self.edges[edge]["source"].getname(),
                 "dest": self.edges[edge]["dest"].getname(),
                 "label": self.labels[edge]}

    def _construct_jointjs_json(self):
        self.out_json["cells"] = []
        x_pos = 100
        y_pos = 100

        for component, unit_attrs in self.unit_models.items():
            try:
                self.create_image_jointjs_json(
                    self.out_json,
                    x_pos,
                    y_pos,
                    unit_attrs["name"],
                    icon_mapping[unit_attrs["type"]],
                    unit_attrs["type"],
                )
            except KeyError:
                self.create_image_jointjs_json(self.out_json, 
                                               x_pos, 
                                               y_pos, 
                                               unit_attrs["name"], 
                                               "default", unit_attrs["type"])

            x_pos += 100
            y_pos += 100

        id_counter = 0
        for name, ports_dict in self.edges.items():
            umst = self.unit_models[ports_dict["source"]]["type"]  # alias
            dest = ports_dict["dest"]

            try:
                if hasattr(ports_dict["source"], "vap_outlet"):
                    # TODO Figure out how to denote different outlet types. Need to
                    #  deal with multiple input/output offsets
                    for arc in list(self.arcs.values()):
                        if (
                            self.ports[arc.dest] == dest
                            and arc.source == ports_dict["source"].vap_outlet
                        ):
                            source_anchor = link_position_mapping[umst][
                                "top_outlet_anchor"
                            ]
                        elif (
                            self.ports[arc.dest] == dest
                            and arc.source == ports_dict["source"].liq_outlet
                        ):
                            source_anchor = link_position_mapping[umst][
                                "bottom_outlet_anchor"
                            ]

                elif "top_outlet_anchor" in link_position_mapping[umst]:
                    source_anchor = \
                        link_position_mapping[umst]["top_outlet_anchor"]
                else:
                    source_anchor = link_position_mapping[umst]["outlet_anchors"]
                    # TODO figure out offsets when mutiple things come
                    #  from/into the same side:
                    # source_anchor["args"]["dy"] = str(100/(len(dest) + 1)) + "%"

            except KeyError:
                source_anchor = link_position_mapping["default"]["outlet_anchors"]
                # TODO figure out offsets when mutiple things come from/into the 
                # same side:
                # source_anchor["args"]["dy"] = str(100/(len(dest) + 1)) + "%"
            try:
                unit_type = self.unit_models[dest]["type"]
                dest_anchor = \
                    link_position_mapping[unit_type]["inlet_anchors"]
            except KeyError:
                dest_anchor = link_position_mapping["default"]["inlet_anchors"]
            self.create_link_jointjs_json(
                self.out_json, 
                source_anchor, 
                dest_anchor, 
                ports_dict["source"].getname(), 
                dest.getname(), 
                name,
                self.labels[name]
            )
            id_counter += 1<|MERGE_RESOLUTION|>--- conflicted
+++ resolved
@@ -36,10 +36,7 @@
         self.edges = defaultdict(list)
         self.orphaned_ports = {}
         self.labels = {}
-<<<<<<< HEAD
-=======
         self.out_json = {"model": {}}
->>>>>>> 4a015d8c
 
     def serialize(self, flowsheet, file_base_name, overwrite=False):
         """
@@ -86,94 +83,7 @@
         self._construct_output_json()
 
         with open(vis_file_name, "w") as out_file:
-<<<<<<< HEAD
-            json.dump(out_json, out_file)
-
-    def _construct_output_json(self):
-        out_json = {}
-        out_json["cells"] = []
-        x_pos = 100
-        y_pos = 100
-
-        for component, unit_attrs in self.unit_models.items():
-            try:
-                self.create_image_json(
-                    out_json,
-                    x_pos,
-                    y_pos,
-                    unit_attrs["name"],
-                    icon_mapping[unit_attrs["type"]],
-                    unit_attrs["name"],
-                    unit_attrs["type"],
-                )
-            except KeyError:
-                self.create_image_json(out_json, x_pos, y_pos, unit_attrs["name"], 
-                                       "default", unit_attrs["name"], 
-                                       unit_attrs["type"])
-
-            x_pos += 100
-            y_pos += 100
-
-        id_counter = 0
-        for name, ports_dict in self.edges.items():
-            umst = self.unit_models[ports_dict["source"]]["type"]  # alias
-            dest = ports_dict["dest"]
-
-            try:
-                if hasattr(ports_dict["source"], "vap_outlet"):
-                    # TODO Figure out how to denote different outlet types. Need to
-                    #  deal with multiple input/output offsets
-                    for arc in list(self.arcs.values()):
-                        if (
-                            self.ports[arc.dest] == dest
-                            and arc.source == ports_dict["source"].vap_outlet
-                        ):
-                            source_anchor = link_position_mapping[umst][
-                                "top_outlet_anchor"
-                            ]
-                        elif (
-                            self.ports[arc.dest] == dest
-                            and arc.source == ports_dict["source"].liq_outlet
-                        ):
-                            source_anchor = link_position_mapping[umst][
-                                "bottom_outlet_anchor"
-                            ]
-
-                elif "top_outlet_anchor" in link_position_mapping[umst]:
-                    source_anchor = \
-                        link_position_mapping[umst]["top_outlet_anchor"]
-                else:
-                    source_anchor = link_position_mapping[umst]["outlet_anchors"]
-                    # TODO figure out offsets when mutiple things come
-                    #  from/into the same side:
-                    # source_anchor["args"]["dy"] = str(100/(len(dest) + 1)) + "%"
-
-            except KeyError:
-                source_anchor = link_position_mapping["default"]["outlet_anchors"]
-                # TODO figure out offsets when mutiple things come from/into the 
-                # same side:
-                # source_anchor["args"]["dy"] = str(100/(len(dest) + 1)) + "%"
-            try:
-                unit_type = self.unit_models[dest]["type"]
-                dest_anchor = \
-                    link_position_mapping[unit_type]["inlet_anchors"]
-            except KeyError:
-                dest_anchor = link_position_mapping["default"]["inlet_anchors"]
-            self.create_link_json(
-                out_json, 
-                source_anchor, 
-                dest_anchor, 
-                ports_dict["source"].getname(), 
-                dest.getname(), 
-                name,
-                self.labels[name]
-            )
-            id_counter += 1
-
-        return out_json
-=======
             json.dump(self.out_json, out_file)
->>>>>>> 4a015d8c
 
     def serialize_flowsheet(self, flowsheet):
         for component in flowsheet.component_objects(Block, descend_into=False):
@@ -188,11 +98,7 @@
                     if isinstance(subcomponent, SimplePort):
                         self.ports[subcomponent] = component
   
-<<<<<<< HEAD
-        for component in flowsheet.component_objects(Arc, descend_into=True):
-=======
         for component in flowsheet.component_objects(Arc, descend_into=False):
->>>>>>> 4a015d8c
             self.arcs[component.getname()] = component
 
         for stream_name, value in stream_states_dict(self.arcs).items():
@@ -207,16 +113,6 @@
                     else:
                         var = var.capitalize()
                         label += f"{var} {stream_value}\n"
-<<<<<<< HEAD
-
-            self.labels[stream_name] = label[:-2]
-
-        self.edges = {}
-        for name, arc in self.arcs.items():
-            self.edges[name] = {"source": self.ports[arc.source], 
-                                "dest": self.ports[arc.dest]}
-=======
->>>>>>> 4a015d8c
 
             self.labels[stream_name] = label[:-2]
 
@@ -243,14 +139,8 @@
         }
         out_json["cells"].append(entry)
 
-<<<<<<< HEAD
-    def create_link_json(
-        self, out_json, source_anchor, dest_anchor, source_id, dest_id, name, label
-    ):
-=======
     def create_link_jointjs_json(self, out_json, source_anchor, dest_anchor, 
                                  source_id, dest_id, name, label):
->>>>>>> 4a015d8c
         entry = {
             "type": "standard.Link",
             "source": {"anchor": source_anchor, "id": source_id},
